--- conflicted
+++ resolved
@@ -347,7 +347,6 @@
         loader = SnowflakeSpecLoader("", mock_connector)
         queries = loader.generate_permission_queries()
 
-<<<<<<< HEAD
         assert [] == queries
 
     def test_role_filter(self, mocker, test_roles_mock_connector, test_roles_spec_file):
@@ -389,7 +388,4 @@
             },
         ]
 
-        assert spec_loader.generate_permission_queries() == expected_sql_queries
-=======
-        assert [] == queries
->>>>>>> ef08ddf2
+        assert spec_loader.generate_permission_queries() == expected_sql_queries