--- conflicted
+++ resolved
@@ -21,11 +21,8 @@
 ### Fixes
 
 - [#1538](https://gitlab.com/meltano/meltano/issues/1538) Fix timeframes not properly displaying on the base table
-<<<<<<< HEAD
 - [#1574](https://gitlab.com/meltano/meltano/issues/1574) Fix an issue with Meltano crashing after a succesful login
-=======
 - [#1568](https://gitlab.com/meltano/meltano/issues/1568) Restore support for custom plugins that don't have their available settings defined in discovery.yml
->>>>>>> 68e509f8
 
 ### Breaks
 
