# CHANGELOG

All notable changes to this project will be documented in this file.
This project adheres to [Semantic Versioning](http://semver.org/) and [Keep a Changelog](http://keepachangelog.com/).

## Unreleased

---

### New

- [#1483](https://gitlab.com/meltano/meltano/issues/1483) Add login audit columns to track last login time
- [#1480](https://gitlab.com/meltano/meltano/issues/1480) Add tests to `meltano permissions` command for Snowflake

### Changes

- [#1480](https://gitlab.com/meltano/meltano/issues/1480) Add schema revocations for roles in the `meltano permissions` command
- [#1458](https://gitlab.com/meltano/meltano/issues/1458) Remove tap-carbon-intensity-sqlite model from default installation
- [#1458](https://gitlab.com/meltano/meltano/issues/1458) Update docs to reflect new getting started path and updated screenshots
- [#1513](https://gitlab.com/meltano/meltano/issues/1513) Remove dead code related to `/model` route that we no longer link to in favor of the contextual Analyze CTAs and the `MainNav.vue`'s Analyze dropdown

### Fixes

- [#1480](https://gitlab.com/meltano/meltano/issues/1480) Fix database revocations corner case for roles in the `meltano permissions` command
- [#1553](https://gitlab.com/meltano/meltano/issues/1553) Fix bug occurring when loading a report that lacks join tables

### Breaks
<<<<<<< HEAD
=======

- [#1553](https://gitlab.com/meltano/meltano/issues/1553) Fix bug occurring when loading a report that lacks join tables
>>>>>>> e275fcf8

### Breaks

## 1.14.3 - (2020-01-09)

---

### Fixes

- [#1521](https://gitlab.com/meltano/meltano/issues/1521) Sanitize user-submitted string before using it in file path

## 1.14.2 - (2020-01-09)

---

### New

- [#1391](https://gitlab.com/meltano/meltano/issues/1391) Lock all settings that are controlled through environment variables
- [#1393](https://gitlab.com/meltano/meltano/issues/1393) Add contextual Analyze CTAs for each Pipeline in the Pipelines list

### Changes

- [#1424](https://gitlab.com/meltano/meltano/issues/1424) Update pipeline elapsed time display to be more human friendly

### Fixes

- [#1430](https://gitlab.com/meltano/meltano/issues/1430) Fix the state not stored for pipelines when Transforms run
- [#1448](https://gitlab.com/meltano/meltano/issues/1448) Fix `AnalyzeList.vue` to display message and link when lacking contextual models

### Breaks

## 1.14.1 - (2020-01-06)

---

### Fixes

- [#1520](https://gitlab.com/meltano/meltano/issues/1520) Fix bug when updating a dashboard that could undesirably overwrite another existing dashboard

### Breaks

## 1.14.0 - (2019-12-30)

---

### New

- [#1461](https://gitlab.com/meltano/meltano/issues/1461) Display toasted notification for report adding to dashboard
- [#1419](https://gitlab.com/meltano/meltano/issues/1419) Add ability to edit and delete dashboards
- [#1411](https://gitlab.com/meltano/meltano/issues/1411) Add download log button to Job Log Modal

### Changes

- [#1311](https://gitlab.com/meltano/meltano/issues/1311) Remove unused meltano/meltano/runner docker image
- [#1502](https://gitlab.com/meltano/meltano/issues/1502) Update configuration file uploads to occur on save vs. file picker completion

### Fixes

- [#1518](https://gitlab.com/meltano/meltano/issues/1518) Fix bug that caused all text fields to show up as required in configuration modals
- [#1446](https://gitlab.com/meltano/meltano/issues/1446) Fix bug that could result in a broken report when the report URL was manually modified
- [#1411](https://gitlab.com/meltano/meltano/issues/1411) Fix bug when reading too large a job log file

## 1.13.0 - (2019-12-23)

---

### New

- [#1269](https://gitlab.com/meltano/meltano/issues/1269) Add `kind: file` so single file uploads can be used with extractors (`tap-google-analytics`'s `key_file_location` is the first user)
- [#1494](https://gitlab.com/meltano/meltano/issues/1494) Add `LIKE` options to Analyze Filter UI so users better understand what filtering patterns are available

### Changes

- [#1399](https://gitlab.com/meltano/meltano/issues/1399) Log Modal now has a prompt to explain potential factors in required time for pipelines to complete
- [#1433](https://gitlab.com/meltano/meltano/issues/1433) Remove `/orchestrate` route and thus the Airflow iframe as this is overkill for our current target users

### Fixes

- [#1434](https://gitlab.com/meltano/meltano/issues/1434) Fix Analyze CTAs to only enable if at least one related pipeline has succeeded
- [#1447](https://gitlab.com/meltano/meltano/issues/1447) Various fixes around loading and reloading reports to mitigate false positive `sqlErrorMessage` conditions
- [#1509](https://gitlab.com/meltano/meltano/issues/1509) Allow plugin profile config to be set through meltano.yml

## 1.12.2 - (2019-12-20)

---

### New

- [#1437](https://gitlab.com/meltano/meltano/issues/1437) Users can now share their dashboards with an automatically generated email

### Changes

- [#1466](https://gitlab.com/meltano/meltano/issues/1466) Filters now have clear language and indiciation that they use AND for chaining
- [#1464](https://gitlab.com/meltano/meltano/issues/1464) Remove the "only" option for transforms in Create Pipeline form

- [#1399](https://gitlab.com/meltano/meltano/issues/1399) Log Modal now has a prompt to explain potential factors in required time for pipelines to complete
- [#1431](https://gitlab.com/meltano/meltano/issues/1431) Add "pipeline will still run if modal is closed" message in the Job Log Modal

### Changes

- [#1422](https://gitlab.com/meltano/meltano/issues/1422) Update start date field to have a recommendation

### Fixes

- [#1447](https://gitlab.com/meltano/meltano/issues/1447) Various fixes around loading and reloading reports to mitigate false positive `sqlErrorMessage` conditions
- [#1443](https://gitlab.com/meltano/meltano/issues/1443) Fix tooltip clipping in modals
- [#1500](https://gitlab.com/meltano/meltano/issues/1500) Fix `meltano install` not running the migrations.

## 1.12.1 - (2019-12-18)

---

### Changes

- [#1403](https://gitlab.com/meltano/meltano/issues/1403) Remove "Orchestrate", "Model", and "Notebook" from the main navigation until each respective UI is more useful (the `/orchestrate` and `/model` routes still exist)
- [#1476](https://gitlab.com/meltano/meltano/issues/1476) Add database and warehouse revocations for roles in the `meltano permissions` command
- [#1473](https://gitlab.com/meltano/meltano/issues/1473) Update Release issue template to recent guidelines

## 1.12.0 - (2019-12-16)

---

### New

- [#1374](https://gitlab.com/meltano/meltano/issues/1374) Add role revocation for users and roles in the `meltano permissions` command
- [#1377](https://gitlab.com/meltano/meltano/issues/1377) Document cleanup steps after MeltanoData testing
- [#1438](https://gitlab.com/meltano/meltano/issues/1438) Add documentation for DNS spoofing error
- [#1436](https://gitlab.com/meltano/meltano/issues/1436) Add video walkthrough on how to setup Google Analytics so that the Meltano Extractor can be able to access the Google APIs and the Google Analytics data.

### Changes

- [#1350](https://gitlab.com/meltano/meltano/issues/1350) Switch to all lower case for Snowflake permission comparisons in the `meltano permissions` command
- [#1449](https://gitlab.com/meltano/meltano/issues/1449) Hide the Marketo Extractor form Meltano UI
- [#1397](https://gitlab.com/meltano/meltano/issues/1397) Optimize workflow for MeltanoData setup
- [#1423](https://gitlab.com/meltano/meltano/issues/1423) Update sidebar and docs to include Ansible

## 1.11.2 - (2019-12-13)

---

### Changes

- [#1435](https://gitlab.com/meltano/meltano/issues/1435) Change "Model" to "Analyze" so the Pipeline CTA is actionable and less abstract
- [#1432](https://gitlab.com/meltano/meltano/issues/1432) Changed "Close" to "Back" in Log Modal to help mitigate "Am I ending the pipeline?" concerns

### Fixes

- [#1439](https://gitlab.com/meltano/meltano/issues/1439) Fix relative elapsed time since last run time display in the Pipelines UI
- [#1441](https://gitlab.com/meltano/meltano/issues/1441) Fix auto advance to "Create Pipeline" when coming from "Load" step (previously "Transform" step, but this has been removed from the UI)
- [#1440](https://gitlab.com/meltano/meltano/issues/1440) Allow installed plugins to appear in UI even if hidden in configuration

## 1.11.1 - (2019-12-12)

---

### New

- [#1351](https://gitlab.com/meltano/meltano/issues/1351) Add "Create Meltano Account" promo for `meltano.meltanodata.com`
- [#1055](https://gitlab.com/meltano/meltano/issues/1055) Add "Disable" button to Tracking Acknowledgment toast so user's can opt-out from the UI
- [#1408](https://gitlab.com/meltano/meltano/issues/1408) Add "Last Run" context to each pipeline
- [#1408](https://gitlab.com/meltano/meltano/issues/1408) Add "Started At", "Ended At", and "Elapsed" to Job Log modal
- [#1390](https://gitlab.com/meltano/meltano/issues/1390) Display of extractors and loaders can now be configured through the `hidden` property in `discovery.yml`

### Changes

- [#1398](https://gitlab.com/meltano/meltano/issues/1398) Update default Transform from "Skip" to "Run"
- [#1406](https://gitlab.com/meltano/meltano/issues/1406) Update Analyze Query section CSS for improved UX (visually improved organization and scanability)
- [#1417](https://gitlab.com/meltano/meltano/issues/1417) Update SCSS variable usage in components for SSOT styling
- [#1408](https://gitlab.com/meltano/meltano/issues/1408) Updated date and time displays to be human-friendly (`moment.js`)
- [#1268](https://gitlab.com/meltano/meltano/issues/1268) Remove Transform step from UI (Create Schedule still allows choosing "Skip" or "Only" but will intelligently default to "Skip" or "Run")

## 1.11.0 - (2019-12-09)

---

### New

- [#1361](https://gitlab.com/meltano/meltano/issues/1361) Add `kind: hidden` to `discovery.yml` so certain connector settings can validate with a default `value` but remain hidden from the user for improved UX

### Changes

- [#1389](https://gitlab.com/meltano/meltano/issues/1389) Temporary Profiles feature removal (conditionally removed if 2+ profiles not already created so existing users can continue using multiple profiles if created)
- [#1373](https://gitlab.com/meltano/meltano/issues/1373) Update MeltanoData deletion process with 1Password

### Fixes

- [#1401](https://gitlab.com/meltano/meltano/issues/1401) Fix double instance of self hosted CTA on desktop sites

## 1.10.2 - (2019-12-06)

---

### Changes

- [#1371](https://gitlab.com/meltano/meltano/issues/1371) Provide more specific instructions for Google Analytics configuration
- [#1381](https://gitlab.com/meltano/meltano/issues/1381) Update the default directory for client_secrets.json for the Google Analytics Extractor to be located under the extract/ directory and not the project's root.
- [#1345](https://gitlab.com/meltano/meltano/issues/1345) Update the documentation for the [Salesforce Extractor](https://www.meltano.com/plugins/extractors/salesforce.html) to contain additional information on Security Tokens
- [#1383](https://gitlab.com/meltano/meltano/issues/1383) Add CTA for hosted solution signup to navigation

### Fixes

- [#1379](https://gitlab.com/meltano/meltano/issues/1379) Fix an issue with Airflow scheduling too many jobs.
- [#1386](https://gitlab.com/meltano/meltano/issues/1386) Fix connector modal clipping issue where small browser heights prevented accessing the "Save" area

### Breaks

## 1.10.1 - (2019-12-05)

---

### Changes

- [#1373](https://gitlab.com/meltano/meltano/issues/1373) Update MeltanoData deletion process with 1Password
- [#1373](https://gitlab.com/meltano/meltano/issues/1373) Update Analyze dropdown as scrollable to better display model CTAs (scrollable dropdown vs. scrolling entire page)

### Fixes

- [#1373](https://gitlab.com/meltano/meltano/issues/1373) Fix formatting on custom containers in MeltanoData guide

## 1.10.0 - (2019-12-04)

---

### New

- [#1343](https://gitlab.com/meltano/meltano/issues/1343) Add current Meltano version to main navigation

### Changes

- [#1358](https://gitlab.com/meltano/meltano/issues/1358) Update MeltanoData guide with maintenance and debugging instructions
- [#1337](https://gitlab.com/meltano/meltano/issues/1337) Add CTA to installations for free hosted dashboards
- [#1365](https://gitlab.com/meltano/meltano/issues/1365) Add process for deleting meltanodata instances
- [#1340](https://gitlab.com/meltano/meltano/issues/1340) Update connector settings UI to communicate the required status of each setting
- [#1357](https://gitlab.com/meltano/meltano/issues/1357) Update LogModal Analyze CTAs so Analyze can preselect the correct loader for a given analysis

### Fixes

- [#1364](https://gitlab.com/meltano/meltano/issues/1364) Fix instructions to SSH into MeltanoData.com instance

## 1.9.1 - (2019-12-04)

---

### Fixes

- [#1355](https://gitlab.com/meltano/meltano/issues/1355) Upgrade version of `discovery.yml` so that not upgraded Meltano instances with a pre v1.9.0 Meltano version do not break.

## 1.9.0 - (2019-12-03)

---

### New

- [marketing#103](https://gitlab.com/meltano/meltano-marketing/issues/103) Add Google Site Verification token to site
- [#1346](https://gitlab.com/meltano/meltano/issues/1346) Add new tutorial for using FileZilla with a Meltano project
- [#1292](https://gitlab.com/meltano/meltano/issues/1292) Add guide for setting up Meltano projects on meltanodata.com

### Changes

- [#1341](https://gitlab.com/meltano/meltano/issues/1341) Various `discovery.yml` and connector configuration UI updates to improve UX.
- [#1341](https://gitlab.com/meltano/meltano/issues/1341) Updated documentation to communicate the various optional settings of a connector

### Fixes

- [#1334](https://gitlab.com/meltano/meltano/issues/1334) Fix automatic population of airflow.cfg after installation
- [#1344](https://gitlab.com/meltano/meltano/issues/1344) Fix an ELT automatic discovery error when running Meltano on Python3.6

## 1.8.0 - (2019-12-02)

---

### New

- [#764](https://gitlab.com/meltano/meltano/issues/764) Add plugin profiles to enable multiple configurations for extractors
- [#1081](https://gitlab.com/meltano/meltano/issues/1081) Add ability to delete data pipelines
- [#1217](https://gitlab.com/meltano/meltano/issues/1217) Add "Test Connection" button to validate connection settings prior to ELT runs
- [#1236](https://gitlab.com/meltano/meltano/issues/1236) Add contextual Analyze CTAs in the Job Log UI
- [#1271](https://gitlab.com/meltano/meltano/issues/1271) Add labels in discovery.yml for easy brand definition

### Changes

- [#1323](https://gitlab.com/meltano/meltano/issues/1323) Add CTA to send users to Typeform to provide info for setting up a hosted dashboard

- [#1323](https://gitlab.com/meltano/meltano/issues/1323) Add CTA to send users to Typeform to provide info for setting up a hosted dashboard
- [#1271](https://gitlab.com/meltano/meltano/issues/1271) Improve messaging on tap and target settings modals
- [#1226](https://gitlab.com/meltano/meltano/issues/1226) Update Pipelines main navigation link to show all data pipeline schedules if that step has been reached
- [#1323](https://gitlab.com/meltano/meltano/issues/1323) Add CTA to send users to Typeform to provide info for setting up a hosted dashboard
- [#1271](https://gitlab.com/meltano/meltano/issues/1271) Improve messaging on tap and target settings modals
- [#1246](https://gitlab.com/meltano/meltano/issues/1246) Update the [Salesforce API + Postgres](https://www.meltano.com/tutorials/salesforce-and-postgres.html) Tutorial to use Meltano UI for setting up the Extractor and Loader, running the ELT pipeline and analyzing the results.

- [#1225](https://gitlab.com/meltano/meltano/issues/1225) Update dbt docs link to be conditional so the user doesn't experience 404s

## 1.7.2 - (2019-11-26)

---

### Fixes

- [#1318](https://gitlab.com/meltano/meltano/merge_requests/1318/) Pin dbt version to `v0.14.4` to address Meltano Transformation failing when using dbt `v0.15.0`

## 1.7.1 - (2019-11-25)

---

### Fixes

- [#1184](https://gitlab.com/meltano/meltano/merge_requests/1184/) Fix `contextualModels` implementation for contextual CTAs in Job Log modal

## 1.7.0 - (2019-11-25)

---

### New

- [#1236](https://gitlab.com/meltano/meltano/issues/1236) Add contextual Analyze CTAs in the Job Log UI

### Fixes

- [#1298](https://gitlab.com/meltano/meltano/issues/1298) Let default entity selection be configured in discovery.yml under `select`
- [#1298](https://gitlab.com/meltano/meltano/issues/1298) Define default entity selection for tap-salesforce
- [#1304](https://gitlab.com/meltano/meltano/issues/1304) Fix Meltano subprocess fetching large catalogs (e.g. for Salesforce) getting stuck do to the subprocess' stderr buffer filling and the process getting deadlocked.

## 1.6.0 - (2019-11-18)

---

### New

- [#1235](https://gitlab.com/meltano/meltano/issues/1235) Add help link button in the app
- [#1285](https://gitlab.com/meltano/meltano/issues/1285) Add link to YouTube guidelines for release instructions
- [#1277](https://gitlab.com/meltano/meltano/issues/1277) Move sections that don't apply to outside contributors from Contributing and Roadmap docs to Handbook: Release Process, Release Schedule, Demo Day, Speedruns, DigitalOcean Marketplace

### Changes

- [#1257](https://gitlab.com/meltano/meltano/issues/1257) Prevent modified logo file upon each build
- [#1289](https://gitlab.com/meltano/meltano/issues/1289) Dismiss all modals when using the escape key
- [#1282](https://gitlab.com/meltano/meltano/issues/1282) Remove Entity Selection from the UI (still available in CLI) and default to "All" entities for a given data source
- [#1303](https://gitlab.com/meltano/meltano/issues/1303) Update the configuration options for the Salesforce Extractor to only include relevant properties. Remove properties like the client_id that were not used for username/password authentication.
- [#1308](https://gitlab.com/meltano/meltano/issues/1308) Update the configuration options for the Marketo Extractor to use a Start Date instead of a Start Time.

### Fixes

- [#1297](https://gitlab.com/meltano/meltano/issues/1297) Get actual latest ELT job log by sorting matches by creation time with nanosecond resolution
- [#1297](https://gitlab.com/meltano/meltano/issues/1297) Fix pipeline failure caused by jobs that require true concurrency being executed on CI runners that don't

## 1.5.0 - (2019-11-11)

---

### New

- [#1222](https://gitlab.com/meltano/meltano/issues/1222) Include static application security testing (SAST) in the pipeline
- [#1164](https://gitlab.com/meltano/meltano/issues/1164) Add "transform limitations" message to Transform UI
- [#1272](https://gitlab.com/meltano/meltano/issues/1272) Add Vuepress plugin to generate a sitemap on website build
- [meltano-marketing#89](https://gitlab.com/meltano/meltano-marketing/issues/89) Adds basic title and meta descriptions to all public-facing website & documentation pages.

### Changes

- [#1239](https://gitlab.com/meltano/meltano/issues/1239) Update header buttons layout on small viewports
- [#1019](https://gitlab.com/meltano/meltano/issues/1019) Automatically update package.json file versions
- [#1253](https://gitlab.com/meltano/meltano/issues/1253) Do not allow `meltano` command invocation without any argument
- [#1192](https://gitlab.com/meltano/meltano/issues/1192) Improve helper notes associated with each Extract, Load, and Transform step to better communicate the purpose of each
- [#1201](https://gitlab.com/meltano/meltano/issues/1201) Improved "Auto Advance" messaging regarding Entity Selection. We also doubled the default toast time to improve likelihood of reading feedback.
- [#1191](https://gitlab.com/meltano/meltano/issues/1191) update Google Analytics extractor documentation to explain how to set up the Google Analytics API, and remove duplicate instructions from the [Google Analytics API + Postgres tutorial](http://meltano.com/tutorials/google-analytics-with-postgres.html#prerequisites)
- [#1199](https://gitlab.com/meltano/meltano/issues/1199) Add example and sample CSV files to the CSV extractor documentation
- [#1247](https://gitlab.com/meltano/meltano/issues/1247) Update the [Loading CSV Files to a Postgres Database](https://www.meltano.com/tutorials/csv-with-postgres.html) Tutorial to use Meltano UI for setting up the Extractor and Loader, running the ELT pipeline and analyzing the results. Also provide all the files used in the tutorial (transformations, models, etc) as downloadable files.
- [#1279] Revise ["Roadmap" section](https://meltano.com/docs/roadmap.html) of the docs with clarified persona, mission, vision, and re-order content
- [#1134](https://gitlab.com/meltano/meltano/issues/1134) Update the [GitLab API + Postgres](https://www.meltano.com/tutorials/gitlab-and-postgres.html). Include video walk-through and update the end to end flow to only use Meltano UI.
- [#95](https://gitlab.com/meltano/meltano-marketing/issues/95) Update the DigitalOcean CTA to go to the public directory page for the Meltano droplet
- [#1270](https://gitlab.com/meltano/meltano/issues/1270) Main navigation "Pipeline" to "Pipelines" to reinforce multiple vs. singular (conflicts a bit with the verb approach of the other navigation items but we think it's worth it for now)
- [#1240](https://gitlab.com/meltano/meltano/issues/1240) Provide clarity around how Airflow can be used directly in documentation and UI
- [#1263](https://gitlab.com/meltano/meltano/issues/1263) Document lack of Windows support and suggest WSL, Docker

### Fixes

- [#1259](https://gitlab.com/meltano/meltano/issues/1259) Fix `meltano elt` not properly logging errors happening in the ELT process
- [#1183](https://gitlab.com/meltano/meltano/issues/1183) Fix a race condition causing the `meltano.yml` to be empty in some occurence
- [#1258](https://gitlab.com/meltano/meltano/issues/1258) Fix format of custom extractor's capabilities in meltano.yml
- [#1215](https://gitlab.com/meltano/meltano/issues/1215) Fix intercom documentation footer overlap issue.
- [#1215](https://gitlab.com/meltano/meltano/issues/1215) Fix YouTube iframes to be responsive (resolves unwanted side-effect of horizontal scrollbar at mobile/tablet media queries)

## 1.4.0 - (2019-11-04)

---

### New

- [#1208](https://gitlab.com/meltano/meltano/issues/1208) Add description to `Plugin` definition and updated `discovery.yml` and UI to consume it
- [#1195](https://gitlab.com/meltano/meltano/issues/1195) Add temporary message in configuration communicating their global nature until "Profiles" are implemented
- [#1245](https://gitlab.com/meltano/meltano/issues/1245) Add detailed information on the documentation about events tracked by Meltano when Anonymous Usage Data tracking is enabled.
- [#1228](https://gitlab.com/meltano/meltano/issues/1228) Add preselections of the first column and aggregate of base table to initialize Analyze with data by default.

### Changes

- [#1244](https://gitlab.com/meltano/meltano/issues/1244) Add instructions on how to deactivate a virtual environment
- [#1082](https://gitlab.com/meltano/meltano/issues/1082) Meltano will now enable automatically DAGs created in Airflow
- [#1231](https://gitlab.com/meltano/meltano/issues/1231) Update CLI output during project initialization
- [#1126](https://gitlab.com/meltano/meltano/issues/1126) Minor UI updates to improve clarity around Schedule step and Manual vs Orchestrated runs
- [#1210](https://gitlab.com/meltano/meltano/issues/1210) Improved SQLite loader configuration context (name and description)
- [#1185](https://gitlab.com/meltano/meltano/issues/1185) Remove majority of unimplemented placeholder UI buttons
- [#1166](https://gitlab.com/meltano/meltano/issues/1166) Clarify in documentation that plugin configuration is stored in the `.meltano` directory, which is in `.gitignore`.
- [#1200](https://gitlab.com/meltano/meltano/issues/1200) Link to new Getting Help documentation section instead of issue tracker where appropriate

- [#1227](https://gitlab.com/meltano/meltano/issues/1227) Update Notebook `MainNav` link to jump to our Jupyter Notebook docs

### Fixes

- [#1075](https://gitlab.com/meltano/meltano/issues/1075) Fix a bug that caused `target-csv` to fail.
- [#1233](https://gitlab.com/meltano/meltano/issues/1233) Fix the Design page failing to load a Design that has timeframes on the base table
- [#1187](https://gitlab.com/meltano/meltano/issues/1187) Updated configuration to support `readonly` kind to prevent unwanted editing
- [#1187](https://gitlab.com/meltano/meltano/issues/1187) Updated configuration to setting resets to prevent unwanted editing
- [#1187](https://gitlab.com/meltano/meltano/issues/1187) Updated configuration to conditionally reset certain settings to prevent unwanted editing
- [#1187](https://gitlab.com/meltano/meltano/issues/1187) Updated configuration to prevent unwanted editing until we handle this properly with role-based access control
- [#1187](https://gitlab.com/meltano/meltano/issues/1187) Updated certain connector configuration settings with a `readonly` flag to prevent unwanted editing in the UI. This is temporary and will be removed when we handle this properly with role-based access control.
- [#1198](https://gitlab.com/meltano/meltano/issues/1198) Fix "More Info." link in configuration to properly open a new tab via `target="_blank"`

- [#1229](https://gitlab.com/meltano/meltano/issues/1229) Improve extractor schema autodiscovery error messages and don't attempt autodiscovery when it is known to not be supported, like in the case of tap-gitlab
- [#1207](https://gitlab.com/meltano/meltano/issues/1207) Updated all screenshots in Getting Started Guide to reflect the most current UI

## 1.3.0 - (2019-10-28)

---

### New

- [#991](https://gitlab.com/meltano/meltano/issues/991) Add e2e tests for simple sqlite-carbon workflow
- [#1103](https://gitlab.com/meltano/meltano/issues/1103) Add Intercom to Meltano.com to interact with our users in real-time
- [#1130](https://gitlab.com/meltano/meltano/issues/1130) Add Tutorial for extracting data from Google Analytics and loading the extracted data to Postgres
- [#1168](https://gitlab.com/meltano/meltano/issues/1168) Speedrun video added to home page and new release issue template
- [#1182](https://gitlab.com/meltano/meltano/issues/1182) Add `null`able date inputs so optional dates aren't incorrectly required in validation
- [#1169](https://gitlab.com/meltano/meltano/issues/1169) Meltano now generates the dbt documentation automatically

### Changes

- [!1061](https://gitlab.com/meltano/meltano/merge_requests/1061) Update the Getting Started Guide and the Meltano.com documentation with the new UI and information about job logging and how to find the most recent run log of a pipeline.
- [#1213](https://gitlab.com/meltano/meltano/issues/1213) Add VuePress use and benefits to documentation
- [#922](https://gitlab.com/meltano/meltano/issues/922) Document the importance of transformations and how to get started
- [#1167](https://gitlab.com/meltano/meltano/issues/1167) Iterate on docs to improve readability and content updates

### Fixes

- [#1173](https://gitlab.com/meltano/meltano/issues/1173) Fix `sortBy` drag-and-drop bug in Analyze by properly using `tryAutoRun` vs. `runQuery`
- [#1079](https://gitlab.com/meltano/meltano/issues/1079) `meltano elt` will now run in isolation under `.meltano/run/elt`
- [#1204](https://gitlab.com/meltano/meltano/issues/1204) move project creation steps out of the local installation section of the docs and into the Getting Started Guide
- [#782](https://gitlab.com/meltano/meltano/issues/782) Update timeframe label and fix timeframe attributes to properly display in the Result Table

## 1.2.1 - (2019-10-22)

---

### New

- [#1123](https://gitlab.com/meltano/meltano/issues/1123) Add first-class "Submit Issue" CTA to help expedite resolution when a running job fails. Also updated the "Log" CTA in the Pipelines UI to reflect a failed state.

### Fixes

- [#1172](https://gitlab.com/meltano/meltano/issues/1172) Fix analytics issue related to app version

## 1.2.0 - (2019-10-21)

---

### New

- [#1121](https://gitlab.com/meltano/meltano/issues/1121) Add ability to configure listen address of Meltano and Airflow
- [#1022](https://gitlab.com/meltano/meltano/issues/1022) Add "Autorun Query" toggle and persist the user's choice across sessions
- [#1060](https://gitlab.com/meltano/meltano/issues/1060) Auto advance to Job Log from Pipeline Schedule creation
- [#1111](https://gitlab.com/meltano/meltano/issues/1111) Auto advance to Loader installation step when an extractor lacks entity selection

### Changes

- [#1013](https://gitlab.com/meltano/meltano/issues/1013) Toast initialization and analytics initialization cleanup

### Fixes

- [#1050](https://gitlab.com/meltano/meltano/issues/1050) Fix a bug where the Job log would be created before the `transform` are run.
- [#1122](https://gitlab.com/meltano/meltano/issues/1122) `meltano elt` will now properly run when using `target-snowflake`.
- [#1159](https://gitlab.com/meltano/meltano/issues/1159) Minor UI fixes (proper `MainNav` Model icon active color during Analyze route match & "Run" auto query related cleanup) and `...NameFromRoute` refactor renaming cleanup

## 1.1.0 - (2019-10-16)

---

### New

- [#1106](https://gitlab.com/meltano/meltano/issues/1106) Add description metadata to the GitLab extractor's Ultimate License configuration setting
- [#1057](https://gitlab.com/meltano/meltano/issues/1057) Auto advance to Entity Selection when an extractor lacks configuration settings
- [#51](https://gitlab.com/meltano/meltano-marketing/issues/51) Update Google Analytics to track `appVersion`, custom `projectId`, and to properly use the default `clientId`. The CLI also now uses `client_id` to differentiate between a CLI client id (not versioned) and the project id (versioned).
- [#1012](https://gitlab.com/meltano/meltano/issues/1012) Add intelligent autofocus for improved UX in both Extractor and Loader configuration
- [#758](https://gitlab.com/meltano/meltano/issues/758) Update 'meltano permissions' to add --full-refresh command to revoke all privileges prior to granting
- [#1113](https://gitlab.com/meltano/meltano/issues/1113) Update 'meltano permissions' to have the ability to find all schemas matching a partial name such as `snowplow_*`
- [#1114](https://gitlab.com/meltano/meltano/issues/1114) Update 'meltano permissions' to include the OPERATE privilege for Snowflake warehouse

### Changes

- Compress meltano-logo.png
- [#1080](https://gitlab.com/meltano/meltano/issues/1080) Temporarily disable Intercom until userId strategy is determined
- [#1058](https://gitlab.com/meltano/meltano/issues/1058) Updated the selected state of grouped buttons to fill vs. stroke. Updated the docs to reflect the reasoning to ensure consistency in Meltano's UI visual language
- [#1068](https://gitlab.com/meltano/meltano/issues/1068) Replace dogfooding term in docs to speedrun
- [#1101](https://gitlab.com/meltano/meltano/issues/1101) Add new tour video to home page
- [#1101](https://gitlab.com/meltano/meltano/issues/1101) Update design to improve readability and contrast
- [#1115](https://gitlab.com/meltano/meltano/issues/1115) Update 'meltano permissions' to not require an identially named role for a given user

### Fixes

- [#1120](https://gitlab.com/meltano/meltano/issues/1120) Fix a concurrency bug causing `meltano select` to crash.
- [#1086](https://gitlab.com/meltano/meltano/issues/1086) Fix a concurrency issue when the `meltano.yml` file was updated.
- [#1112](https://gitlab.com/meltano/meltano/issues/1112) Fix the "Run" button to improve UX by properly reflecting the running state for auto-running queries
- [#1023](https://gitlab.com/meltano/meltano/issues/1023) Fix last vuex mutation warning with editable `localConfiguration` clone approach

### Breaks

## 1.0.1 - (2019-10-07)

---

### Fixes

- Patch technicality due to PyPi limitation (v1 already existed from a publish mistake seven+ months ago) with needed changelog New/Changes/Fixes section headers

## 1.0.0 - (2019-10-07)

---

### New

- [#1020](https://gitlab.com/meltano/meltano/issues/1020) Update Command Line Tools documentation to reflect a standard format with opportunities for improvement in the future
- [#524](https://gitlab.com/meltano/meltano/issues/524) There is a new Plugins section on the site to contain all ecosystem related libraries (i.e., extractors, loaders, etc.)

### Changes

- [#1087](https://gitlab.com/meltano/meltano/issues/1087) Fix `meltano select` not seeding the database when run as the first command.
- [#1090](https://gitlab.com/meltano/meltano/issues/1090) Update the namespace for all plugins. Also the default schema used will go back to including the `tap_` prefix to avoid conflicts with existing schemas (e.g. a local `gitlab` or `salesforce` schema). This also fixes `tap-csv` and `tap-google-analytics` not properly working after the latest Meltano release.
- [#1047](https://gitlab.com/meltano/meltano-marketing/issues/1047) Fix a bug where some configuration values were not redacted

### Fixes

### Breaks

- [#1085](https://gitlab.com/meltano/meltano/issues/1085) Fix Analyze model dropdown to properly reflect installed `models`
- [#1089](https://gitlab.com/meltano/meltano/issues/1089) Properly re-initialize the Analyze page after a new analysis is selected during an existing analysis (this issue surfaced due to the recent Analyze dropdown CTAs addition which enables an analysis change during an existing one)
- [#1092](https://gitlab.com/meltano/meltano/issues/1092) Fix async condition so the design store's `defaultState` is properly applied before loading a new design via `initializeDesign`

## 0.44.1 - (2019-10-03)

---

### New

- [#51](https://gitlab.com/meltano/meltano-marketing/issues/51) Add Google Analytics tracking acknowledgment in the UI
- [#926](https://gitlab.com/meltano/meltano/issues/926) Add step-by-step intructions for using the DigitalOcean one-click installer
- [#1076](https://gitlab.com/meltano/meltano/issues/1076) Enable Log button in pipelines UI after route change or hard refresh if a matching log exists
- [#1067](https://gitlab.com/meltano/meltano/issues/1067) Add Model landing page and update Analyze main navigation to a dropdown displaying the various analysis CTAs associated with each model
- [#1080](https://gitlab.com/meltano/meltano/issues/1080) Add live chat support on Meltano.com website using Intercom.io

### Changes

- [#1069](https://gitlab.com/meltano/meltano/issues/1069) Meltano will now use the schedule's name to run incremental jobs
- [#926](https://gitlab.com/meltano/meltano/issues/926) Move manual DigitalOcean Droplet configuration instructions to advanced tutorials
- Collapse Installation docs into a single section

### Fixes

- [#1071](https://gitlab.com/meltano/meltano/issues/1071) Fix `rehydratePollers` so the UI reflects running jobs after a hard refresh or route change (this surfaced from the recent [!963](https://gitlab.com/meltano/meltano/merge_requests/963) change)
- [#1075](https://gitlab.com/meltano/meltano/issues/1075) Fix an issue where `meltano elt` would fail when a previous job was found

## 0.44.0 - (2019-09-30)

---

### New

- [#950](https://gitlab.com/meltano/meltano/issues/950) Removed the Analyze connection configuration: Meltano will now infer connections out of each loader configuration.
- [#1002](https://gitlab.com/meltano/meltano/issues/1002) Analyze UI now displays the Topic's (analysis model's) description text if applicable
- [#1032](https://gitlab.com/meltano/meltano/issues/1032) Add 'Model' and 'Notebook' to main navigation to communicate that Meltano plans to empower users with modeling and notebooking functionality
- [#949](https://gitlab.com/meltano/meltano/issues/949) Add "Log" button and dedicated sub-UI for tracking an ELT run's status more granularly

- [#932](https://gitlab.com/meltano/meltano/issues/932) Meltano can now be upgraded from the UI directly.

### Changes

- [#1045](https://gitlab.com/meltano/meltano/issues/1045) Make it clear that 'meltano add' is not hanging while installing plugins
- [#1000](https://gitlab.com/meltano/meltano/issues/1000) Update Getting Started guide with updated screenshots and content
- [#854](https://gitlab.com/meltano/meltano/issues/854) Charts now use pretty labels rather than the ID
- [#1011](https://gitlab.com/meltano/meltano/issues/1011) Removed "Catch-up Date" in favor of default "Start Date" of extractor
- [#578](https://gitlab.com/meltano/meltano/issues/578) Remove support for `tap-zuora`.
- [#1002](https://gitlab.com/meltano/meltano/issues/1002) Update `discovery.yml` with explicit `kind: password` metadata (we infer and set input types of `password` as a safeguard, but the explicit setting is preferred)
- [#1049](https://gitlab.com/meltano/meltano/issues/1049) Change default `target-sqlite` database name to `warehouse` to not conflict with system database
- [#949](https://gitlab.com/meltano/meltano/issues/949) Update the way Meltano handles logs for ELT runs: Every elt run is logged in `.meltano/run/logs/{job_id}/elt_{timestamp}.log`. That allows Meltano to keep logs for multiple, or even concurrent, elt runs with the same `job_id`.
- [#949](https://gitlab.com/meltano/meltano/issues/949) Update "Create Pipeline" redirect logic based on the previous route being 'transforms' (this is a UX win setting up the user with the sub-UI for the next logical step vs. requiring a manual "Create" click)
- [#1051](https://gitlab.com/meltano/meltano/issues/1051) Automatically set SQLALCHEMY_DATABASE_URI config to system database URI

### Fixes

- [#1004](https://gitlab.com/meltano/meltano/issues/1004) Fix error when deselecting last attribute in Analyze
- [#1048](https://gitlab.com/meltano/meltano/issues/1048) Fix various actions that should have been mutations and did minor code convention cleanup
- [#1063](https://gitlab.com/meltano/meltano/issues/1063) Fix the "Explore" button link in Dashboards to properly account for the `namespace`

### Breaks

- [#1051](https://gitlab.com/meltano/meltano/issues/1051) Remove MELTANO_BACKEND e.a. in favor of --uri CLI option and MELTANO_DATABASE_URI env var
- [#1052](https://gitlab.com/meltano/meltano/issues/1052) Move system database into `.meltano` directory to indicate it is owned by the app and not supposed to be messed with directly by users

## 0.43.0 - (2019-09-23)

---

### New

- [#1014](https://gitlab.com/meltano/meltano/issues/1014) Meltano now logs all output from each `meltano elt` run in a log file that uses the unique job*id of the run. It can be found in `.meltano/run/logs/elt*{job_id}.log`.
- [#1014](https://gitlab.com/meltano/meltano/issues/1014) Meltano now logs all output from each `meltano elt` run in a log file that uses the unique job*id of the run. It can be found in `.meltano/run/logs/elt*{job_id}.log`.
- [#1014](https://gitlab.com/meltano/meltano/issues/1014) Meltano now logs all output from each `meltano elt` run in a log file that uses the unique `job_id` of the run. It can be found in `.meltano/run/logs/elt*{job_id}.log`.
- [#955](https://gitlab.com/meltano/meltano/issues/955) Establish baseline for demo day and how they should be run

### Changes

- [#891](https://gitlab.com/meltano/meltano/issues/891) Contributors can run webapp from root directory

### Fixes

- [#1005](https://gitlab.com/meltano/meltano/issues/1005) Fix installed plugins endpoints listing identically named plugins of different types under wrong type

## 0.42.1 - (2019-09-19)

---

### Changes

- [#987](https://gitlab.com/meltano/meltano/issues/987) Update routing to match labels (verbs vs. nouns) in effort to subtly reinforce action taking vs. solely "thing" management
- [#960](https://gitlab.com/meltano/meltano/issues/960) Improve UX by instantly displaying extractor and loader configuration UIs based on "Install" or "Configure" interaction as opposed to the prior delay (side effect of async `addPlugin`)
- [#996](https://gitlab.com/meltano/meltano/issues/996) Update conditional UI analytics stats tracking at runtime vs. build-time by sourcing state from the same backend `send_anonymous_usage_stats` flag

### Fixes

- [#992](https://gitlab.com/meltano/meltano/issues/992) Fix missing GA scripts
- [#989](https://gitlab.com/meltano/meltano/issues/989) Fix UI/UX documentation regarding recent removal of `view-header`
- [#994](https://gitlab.com/meltano/meltano/issues/994) Fix stale Pipelines Count in main navigation Pipeline badge
- [#999](https://gitlab.com/meltano/meltano/issues/999) Update yarn dependencies to resolve peer dependency warning
- [#1008](https://gitlab.com/meltano/meltano/issues/1008) Fix error on "Create Pipeline Schedule" modal when no plugins have been installed
- [#1015](https://gitlab.com/meltano/meltano/issues/1008) Support SQLite database name with and without '.db' extension
- [#1007](https://gitlab.com/meltano/meltano/issues/1007) Fix pipeline with failed job not being regarded as having completed
- [#998](https://gitlab.com/meltano/meltano/issues/998) Update Analyze UI with conditional loading indicator to prevent query generation prior to connection dialects being loaded (this solution is still useful for when inference supercedes our current manual dialect selection solution)
- [#1009](https://gitlab.com/meltano/meltano/issues/1009) Fix default ConnectorSettings validation to account for `false` (unchecked) checkbox values

### Breaks

## 0.42.0 - (2019-09-16)

---

### New

- [#976](https://gitlab.com/meltano/meltano/issues/976) Route changes will update page title in the web app

### Changes

- [Marketing #48](https://gitlab.com/meltano/meltano-marketing/issues/48) Update newsletter subscription links to redirect to our new newsletter [hosted by Substack](https://meltano.substack.com)

### Fixes

- [#965](https://gitlab.com/meltano/meltano/issues/965) Fix a regression that prevented the Meltano UI to reach the Meltano API when using an external hostname.
- [#986](https://gitlab.com/meltano/meltano/issues/986) Fix an issue where the Orchestration page would not show Airflow even when it was installed.
- [#969](https://gitlab.com/meltano/meltano/issues/969) Fix an issue where the Meltano Analyze connection would not respect the `port` configuration.
- [#964](https://gitlab.com/meltano/meltano/issues/964) Fix copy button overlap issue with top navigation
- [#970](https://gitlab.com/meltano/meltano/issues/970) Fix Meltano's m5o parser and compiler to properly namespace and isolate the definitions of different custom and packaged Topics.

## 0.41.0 - (2019-09-09)

---

### New

- [#980](https://gitlab.com/meltano/meltano/issues/980) Add Cypress for e2e testing pipeline
- [#579](https://gitlab.com/meltano/meltano/issues/579) Add `meltano schedule list` to show a project's schedules
- [#942](https://gitlab.com/meltano/meltano/issues/942) Add progress bars on various routes to improve UX feedback
- [#779](https://gitlab.com/meltano/meltano/issues/779) Add various UI polish details regarding iconography use, preloading feedback, breadcrumbs, container styling, navigation, and sub-navigation

### Changes

- [#906](https://gitlab.com/meltano/meltano/issues/906) `meltano ui` will now run in `production` per default

- [#942](https://gitlab.com/meltano/meltano/issues/942) Update Analyze Connections UI to match configuration-as-modal pattern for UX consistency regarding configuration
- [#779](https://gitlab.com/meltano/meltano/issues/779) Update all "This feature is queued..." temporary UI buttons to link to the Meltano repo issues page with a contextual search term

## 0.40.0 - (2019-09-04)

---

### New

- [#927](https://gitlab.com/meltano/meltano/issues/927) Document how to manually set up a Meltano Droplet on DigitalOcean

- [#916](https://gitlab.com/meltano/meltano/issues/916) Add Transform step as first-class and adjacent step to Extract and Load
- [#916](https://gitlab.com/meltano/meltano/issues/916) Improve Create Pipeline Schedule default selection UX by leveraging "ELT recents" concept
- [#936](https://gitlab.com/meltano/meltano/issues/936) Add "Refresh Airflow" button in Orchestrate to bypass route change or full-page refresh when iframe doesn't initially inflate as expected (this will likely be automated once the root cause is determined)
- [#899](https://gitlab.com/meltano/meltano/issues/899) Add deep linking improvements to reports and dashboards to better facilitate sharing
- [#899](https://gitlab.com/meltano/meltano/issues/899) Add "Edit" and "Explore" buttons to each report instance displayed in a dashboard to enable editing said report and exploring a fresh and unselected analysis of the same model and design
- [!546](https://gitlab.com/meltano/meltano/merge_requests/546) Add new Advanced Tutorial on how to Load CSV files to Postgres

### Changes

- [#909](https://gitlab.com/meltano/meltano/issues/909) Default names will be generated for Reports and Dashboards
- [#892](https://gitlab.com/meltano/meltano/issues/892) Improve experience for parsing Snowflake URL for ID by showing processing step
- [#935](https://gitlab.com/meltano/meltano/issues/935) Update Entity Selection to be nested in the Extract step so each ELT step is consecutive
- [#886](https://gitlab.com/meltano/meltano/issues/886) Add validation for grouping settings as the next iteration of improved form validation for generated connector settings

### Fixes

- [#931](https://gitlab.com/meltano/meltano/issues/931) Fix Analyze Connections identifier mismatch resulting from recent linting refactor
- [#919](https://gitlab.com/meltano/meltano/issues/919) Fix Airflow iframe automatic UI refresh
- [#937](https://gitlab.com/meltano/meltano/issues/937) Fix Chart.vue prop type error

## 0.39.0 - (2019-08-26)

---

### New

- [#838](https://gitlab.com/meltano/meltano/issues/838) Add indicator for speed run plugins
- [#870](https://gitlab.com/meltano/meltano/issues/870) Add global footer component in docs
- [#871](https://gitlab.com/meltano/meltano/issues/871) Add contributing link in footer of docs
- [#908](https://gitlab.com/meltano/meltano/issues/908) Add auto installation for Airflow Orchestrator for improved UX
- [#912](https://gitlab.com/meltano/meltano/issues/912) Auto run the ELT of a saved Pipeline Schedule by default
- [#907](https://gitlab.com/meltano/meltano/issues/907) Add auto select of "All" for Entities Selection step and removed the performance warning (a future iteration will address the "Recommended" implementation and the display of a resulting performance warning when "All" is selected and "Recommended" ignored)
- [#799](https://gitlab.com/meltano/meltano/issues/799) Standardized code conventions on the frontend and updated related documentation (issues related to further linting enforcement will soon follow)

### Changes

- [#838](https://gitlab.com/meltano/meltano/issues/838) Speed run plugins prioritized to top of the list
- [#896](https://gitlab.com/meltano/meltano/issues/896) Add documentation for how to do patch releases
- [#910](https://gitlab.com/meltano/meltano/issues/910) Update linting rules to enforce better standards for the frontend code base
- [#885](https://gitlab.com/meltano/meltano/issues/885) Add docs for all extractors and loaders
- [#885](https://gitlab.com/meltano/meltano/issues/885) All plugin modal cards show docs text if they have docs
- [#733](https://gitlab.com/meltano/meltano/issues/733) Improve error feedback to be more specific when plugin installation errors occur

### Fixes

- [#923](https://gitlab.com/meltano/meltano/issues/923) Fix contributing release docs merge conflict issue

## 0.38.0 - (2019-08-21)

---

### New

- [#746](https://gitlab.com/meltano/meltano/issues/746) Add CTA to specific dashboard in "Add to Dashboard" sub-UI
- [#746](https://gitlab.com/meltano/meltano/issues/746) Add toast feedback on success, update, or error for schedules, reports, and dashboards
- [#814](https://gitlab.com/meltano/meltano/issues/814) Install Airflow via the Orchestration UI (we may do this in the background automatically in the future)

### Changes

- [#901](https://gitlab.com/meltano/meltano/issues/901) Update entities plugins to be alphabetically sorted for consistency with extractors ordering

### Fixes

- [#746](https://gitlab.com/meltano/meltano/issues/746) Prevent duplicate schedule, report, and dashboard creation if there is an existing item
- [#976](https://gitlab.com/meltano/meltano/issues/900) Fix fallback v976e Route changes will update page title in the web appfor Iso8601 dates/times
- [#903](https://gitlab.com/meltano/meltano/issues/903) Fix columns display issue for the base table in Analyze

### Breaks

## 0.37.2 - (2019-08-19)

---

### Fixes

- [#894](https://gitlab.com/meltano/meltano/issues/894) Fix issue with static asset paths

## 0.37.1 - (2019-08-19)

---

### Fixes

- [#894](https://gitlab.com/meltano/meltano/issues/894) Fix build issues with new Vue CLI 3 build process

## 0.37.0 - (2019-08-19)

---

### New

- [#763](https://gitlab.com/meltano/meltano/issues/763) Add inference to auto install related plugins after a user installs a specific extractor
- [#867](https://gitlab.com/meltano/meltano/issues/867) Add fallback values (if they aren't set in the `discovery.yml`) for `start date`, `start time`, and `end date` for all connectors so the user has potentially one less interaction to make per connector configuration

### Changes

- [#342](https://gitlab.com/meltano/meltano/issues/342) Swap UI app directory "webapp" and upgrade to Vue CLI 3
- [#882](https://gitlab.com/meltano/meltano/issues/882) Update navigation and subnavigation labels to verbs vs. nouns to inspire action and productivity when using the UI
- [#700](https://gitlab.com/meltano/meltano/issues/700) Update documentation to remove "\$" and trim spaces to make CLI command copy/paste easier
- [#878](https://gitlab.com/meltano/meltano/issues/878) Write a [tutorial to help users get started with PostgreSQL](http://www.meltano.com/docs/loaders.html#postgresql-database)
- [#883](https://gitlab.com/meltano/meltano/issues/883) Break Extractors and Loaders sections out in the docs
- [#889](https://gitlab.com/meltano/meltano/issues/889) Allow for githooks to lint on commit
- [#835](https://gitlab.com/meltano/meltano/issues/835) Pipeline name in Schedule creation will have an automatic default

### Fixes

- [#872](https://gitlab.com/meltano/meltano/issues/872) Updated `tap-marketo` and `tap-stripe` to leverage password input type while also improving the input type password fallback
- [#882](https://gitlab.com/meltano/meltano/issues/882) Fix recent minor regression regarding `Dashboard` routing
- [#858](https://gitlab.com/meltano/meltano/issues/858) Fix `job_state` bug so that ELT run status polling can properly resume as expected
- [#890](https://gitlab.com/meltano/meltano/issues/890) Fix implementation of default configuration setting to use less code

## 0.36.0 - (2019-08-12)

---

### New

- [#793](https://gitlab.com/meltano/meltano/issues/793) Add introduction module to Connector Settings to allow for helper text as far as signup and documentation links
- [#796](https://gitlab.com/meltano/meltano/issues/796) Add dropdown option to Connector Settings to allow for more defined UI interactions
- [#802](https://gitlab.com/meltano/meltano/issues/802) Add support for Query Filters over columns that are not selected
- [#855](https://gitlab.com/meltano/meltano/issues/855) Add empty state to Dashboards and cleaned up styling for consistency with Analyze's layout
- [#856](https://gitlab.com/meltano/meltano/issues/856) Add contextual information to the Analyze Connection UI to aid user understanding
- [#800](https://gitlab.com/meltano/meltano/issues/800) Add save success feedback for connectors, entities, and connections
- [#817](https://gitlab.com/meltano/meltano/issues/817) Add [Meltano explainer video](https://www.youtube.com/watch?v=2Glsf89WQ5w) to the front page of Meltano.com

### Changes

- [#794](https://gitlab.com/meltano/meltano/issues/794) Update Snowflake fields to have descriptions and utilize tooltip UI
- [#853](https://gitlab.com/meltano/meltano/issues/853) Improve UX for multi-attribute ordering (wider sub-UI for easier reading, clear drop target, and clearer drag animation for reenforcing sorting interaction)
- [#735](https://gitlab.com/meltano/meltano/issues/735) Update Entities UI to only display entity selection "Configure" CTAs for installed (vs. previously all) extractors
- [#548](https://gitlab.com/meltano/meltano/issues/548) Update Meltano mission, vision and path to v1 on [roadmap page](https://meltano.com/docs/roadmap.html) of Meltano.com
- [#824](https://gitlab.com/meltano/meltano/issues/824) Update `meltano select` to use the unique `tap_stream_id` instead of the `stream` property for filtering streams. This adds support for taps with multiple streams with the same name, like, for example, the ones produced by `tap-postgres` when tables with the same name are defined in different schemas.
- [#842](https://gitlab.com/meltano/meltano/issues/842) Collapse Deployment section in the docs to be under [Installation](https://meltano.com/docs/installation.html)

### Fixes

- [#855](https://gitlab.com/meltano/meltano/issues/855) Fix bug that duplicated a dashboard's `reportIds` that also prevented immediate UI feedback when reports were toggled (added or removed) from a dashboard via Analyze's "Add to Dashboard" dropdown
- [#851](https://gitlab.com/meltano/meltano/issues/851) Fix report saving and loading to work with filters and sortBy ordering
- [#852](https://gitlab.com/meltano/meltano/issues/852) Update Scheduling UI to have "Run" button at all times vs conditionally to empower users to run one-off ELT pipelines even if Airflow is installed
- [#852](https://gitlab.com/meltano/meltano/issues/852) Update Scheduling UI "Interval" column with CTA to install Airflow while communicating why via tooltip
- [#852](https://gitlab.com/meltano/meltano/issues/852) Fix initial Orchestration page hydration to properly reflect Airflow installation status
- [#831](https://gitlab.com/meltano/meltano/issues/831) Update `meltano elt` to exit with 1 and report dbt's exit code on an error message when dbt exits with a non-zero code.
- [#857](https://gitlab.com/meltano/meltano/issues/857) Update PluginDiscoveryService to use the cached `discovery.yml` when Meltano can not connect to `meltano.com` while trying to fetch a fresh version of the discovery file.
- [#850](https://gitlab.com/meltano/meltano/issues/850) Fix entities response so entities display as expected (as assumed this simple fix was due to our recent interceptor upgrade)
- [#800](https://gitlab.com/meltano/meltano/issues/800) Fix connector and connection settings to display saved settings by default while falling back and setting defaults if applicable

## 0.35.0 - (2019-08-05)

---

### New

- [!781](https://gitlab.com/meltano/meltano/merge_requests/781) Add new Advanced Tutorial on how to use tap-postgres with Meltano
- [#784](https://gitlab.com/meltano/meltano/issues/784) Add multiple attribute ordering with drag and drop ordering in the UI

### Changes

- [#784](https://gitlab.com/meltano/meltano/issues/784) As part of multiple attribute sorting and keeping the attributes and results sub-UIs in sync, we know autorun queries based on user interaction after the initial explicit "Run" button interaction

## 0.34.2 - (2019-08-01)

---

### Fixes

- [#821](https://gitlab.com/meltano/meltano/issues/821) Fix `meltano config` not properly loading settings defined in the `meltano.yml`
- [#841](https://gitlab.com/meltano/meltano/issues/841) Fix a problem when model names were mangled by the API

## 0.34.1 - (2019-07-30)

---

### Fixes

- [#834](https://gitlab.com/meltano/meltano/issues/834) Fixed a problem with the Meltano UI not having the proper API URL set

## 0.34.0 - (2019-07-29)

---

### New

- [#757](https://gitlab.com/meltano/meltano/issues/757) Update 'meltano permissions' to add support for GRANT ALL and FUTURE GRANTS on tables in schemas
- [#760](https://gitlab.com/meltano/meltano/issues/760) Update 'meltano permissions' to add support for granting permissions on VIEWs
- [#812](https://gitlab.com/meltano/meltano/issues/812) `meltano ui` will now stop stale Airflow workers when starting
- [#762](https://gitlab.com/meltano/meltano/issues/762) Added run ELT via the UI (manages multiple and simultaneous runs)
- [#232](https://gitlab.com/meltano/meltano/issues/232) Meltano now bundles Alembic migrations to support graceful database upgrades

### Changes

- [#828](https://gitlab.com/meltano/meltano/issues/828) Docker installation instructions have been dogfooded, clarified, and moved to Installation section
- [#944](https://gitlab.com/meltano/meltano/issues/944) Update the Transform step's default to "Skip"

### Fixes

- [#807](https://gitlab.com/meltano/meltano/issues/807) Fix filter input validation when editing saved filters
- [#822](https://gitlab.com/meltano/meltano/issues/822) Fix pipeline schedule naming via slugify to align with Airflow DAG naming requirements
- [#820](https://gitlab.com/meltano/meltano/issues/820) Fix `meltano select` not properly connecting to the system database
- [#787](https://gitlab.com/meltano/meltano/issues/787) Fix results sorting to support join tables
- [#832](https://gitlab.com/meltano/meltano/issues/832) Fix schedule creation endpoint to return properly typed response (this became an issue as a result of our recent case conversion interceptor)
- [#819](https://gitlab.com/meltano/meltano/issues/819) Running the Meltano UI using gunicorn will properly update the system database

## 0.33.0 - (2019-07-22)

---

### New

- [#788](https://gitlab.com/meltano/meltano/issues/788) Reydrate filters in Analyze UI after loading a saved report containing filters

### Changes

- [#804](https://gitlab.com/meltano/meltano/issues/804) Connection set in the Design view are now persistent by Design

### Fixes

- [#788](https://gitlab.com/meltano/meltano/issues/788) Properly reset the default state of the Analyze UI so stale results aren't displayed during a new analysis
- [!806](https://gitlab.com/meltano/meltano/merge_requests/806) Fix filters editing to prevent input for `is_null` and `is_not_null` while also ensuring edits to existing filter expressions types adhere to the same preventitive input.
- [#582](https://gitlab.com/meltano/meltano/issues/582) Remove the `export` statements in the default `.env` initialized by `meltano init`.
- [#816](https://gitlab.com/meltano/meltano/issues/816) Fix `meltano install` failing when connections where specified in the `meltano.yml`
- [#786](https://gitlab.com/meltano/meltano/issues/786) Fixed an issue with the SQL engine would mixup table names with join/design names
- [#808](https://gitlab.com/meltano/meltano/issues/808) Fix filter aggregate value with enforced number via `getQueryPayloadFromDesign()` as `input type="number"` only informs input keyboards on mobile, and does not enforce the Number type as expected

## 0.32.2 - (2019-07-16)

---

### New

- [#759](https://gitlab.com/meltano/meltano/issues/759) Added filtering functionality to the Analyze UI while additionally cleaning it up from a UI/UX lens

## 0.32.1 - (2019-07-15)

---

### Fixes

- [#792](https://gitlab.com/meltano/meltano/issues/792) Fix an error when trying to schedule an extractor that didn't expose a `start_date`.

## 0.32.0 - (2019-07-15)

---

### New

- [!718](https://gitlab.com/meltano/meltano/merge_requests/718) Add support for filters (WHERE and HAVING clauses) to MeltanoQuery and Meltano's SQL generation engine
- [#748](https://gitlab.com/meltano/meltano/issues/748) Added the `Connections` plugin to move the Analyze connection settings to the system database
- [#748](https://gitlab.com/meltano/meltano/issues/748) Added the `meltano config` command to manipulate a plugin's configuration

### Fixes

[!726](https://gitlab.com/meltano/meltano/merge_requests/726) Fixed InputDateIso8601's default value to align with HTML's expected empty string default

## 0.31.0 - (2019-07-08)

---

### New

- [#766](https://gitlab.com/meltano/meltano/issues/766) Add Codeowners file so that the "approvers" section on MRs is more useful for contributors
- [#750](https://gitlab.com/meltano/meltano/issues/750) Various UX updates (mostly tooltips) to make the configuration UI for scheduling orchestration easier to understand
- [#739](https://gitlab.com/meltano/meltano/issues/739) Updated `discovery.yml` for better consistency of UI order within each connector's settings (authentication -> contextual -> start/end dates). Improved various settings' `kind`, `label`, and `description`. Added a `documentation` prop to provide a documentation link for involved settings (temp until we have better first class support for more complex setting types)

### Fixes

- [#737](https://gitlab.com/meltano/meltano/issues/737) Fixed UI flash for connector settings when installation is complete but `configSettings` has yet to be set
- [#751](https://gitlab.com/meltano/meltano/issues/751) Fixed the Orchestrations view by properly checking if Airflow is installed so the correct directions display to the user

## 0.30.0 - (2019-07-01)

---

### New

- [#736](https://gitlab.com/meltano/meltano/issues/736) Add "Cancel", "Next", and a message to the entities UI when an extractor doesn't support discovery and thus entity selection
- [#730](https://gitlab.com/meltano/meltano/issues/730) Updated Analyze Models page UI with improved content organization so it is easier to use
- [#710](https://gitlab.com/meltano/meltano/issues/710) Updated connector (extractor and loader) settings with specific control type (text, password, email, boolean, and date) per setting, added form validation, and added an inference by default for password and token fields as a protective measure
- [#719](https://gitlab.com/meltano/meltano/issues/719) Added InputDateIso8601.vue component to standardize date inputs in the UI while ensuring the model data remains in Iso8601 format on the frontend.
- [#643](https://gitlab.com/meltano/meltano/issues/643) Updated `minimallyValidated` computeds so that new users are intentionally funneled through the pipelines ELT setup UI (previously they could skip past required steps)
- [#752](https://gitlab.com/meltano/meltano/issues/752) Fix the schedule having no start_date when the extractor didn't expose a `start_date` setting

### Fixes

- [!703](https://gitlab.com/meltano/meltano/merge_requests/703) Fix `ScheduleService` instantiation due to signature refactor

## 0.29.0 - (2019-06-24)

---

### New

- [#724](https://gitlab.com/meltano/meltano/issues/724) Add the `model-gitlab-ultimate` plugin to Meltano. It includes .m5o files for analyzing data available for Gitlab Ultimate or Gitlab.com Gold accounts (e.g. Epics, Epic Issues, etc) fetched using the Gitlab API. Repository used: https://gitlab.com/meltano/model-gitlab-ultimate
- [#723](https://gitlab.com/meltano/meltano/issues/723) Add proper signage and dedicated sub-navigation area in views/pages. Standardized the view -> sub-view markup relationships for consistent layout. Directory refactoring for improved organization.
- [#612](https://gitlab.com/meltano/meltano/issues/612) Move the plugins' configuration to the database, enabling configuration from the UI

### Changes

- [#636](https://gitlab.com/meltano/meltano/issues/636) Refactored connector logo related logic into a ConnectorLogo component for code cleanliness, reusability, and standardization
- [#728](https://gitlab.com/meltano/meltano/issues/728) Change error notification button link to open the bugs issue template

### Fixes

- [#718](https://gitlab.com/meltano/meltano/issues/718) Fix dynamically disabled transforms always running. Transforms can now be dynamically disabled inside a dbt package and Meltano will respect that. It will also respect you and your time.
- [#684](https://gitlab.com/meltano/meltano/issues/684) Enables WAL on SQLite to handle concurrent processes gracefully
- [#732](https://gitlab.com/meltano/meltano/issues/732) Fix plugin installation progress bar that wasn't updating upon installation completion

## 0.28.0 - (2019-06-17)

---

### New

- [!683](https://gitlab.com/meltano/meltano/issues/683) Add `--start-date` to `meltano schedule` to give the control over the catch up logic to the users
- [#651](https://gitlab.com/meltano/meltano/issues/651) Added model installation in the Analyze UI to bypass an otherwise "back to the CLI step"
- [#676](https://gitlab.com/meltano/meltano/issues/676) Add pipeline schedule UI for viewing and saving pipeline schedules for downstream use by Airflow/Orchestration

### Changes

- [#708](https://gitlab.com/meltano/meltano/issues/708) Enable `tap-gitlab` to run using Gitlab Ultimate and Gitlab.com Gold accounts and extract Epics and Epic Issues.
- [#711](https://gitlab.com/meltano/meltano/issues/711) Add new call to action for submitting an issue on docs site
- [#717](https://gitlab.com/meltano/meltano/issues/717) Enable `dbt-tap-gitlab` to run using Gitlab Ultimate and Gitlab.com Gold accounts and generate transformed tables that depend on Epics and Epic Issues.

### Fixes

- [#716](https://gitlab.com/meltano/meltano/issues/716) Fix entities UI so only installed extractors can edit selections
- [#715](https://gitlab.com/meltano/meltano/issues/715) Remove reimport of Bulma in `/orchestration` route to fix borked styling

## 0.27.0 - (2019-06-10)

---

### New

- [!640](https://gitlab.com/meltano/meltano/merge_requests/640) Google Analytics logo addition for recent tap-google-analytics Extractor addition
- [#671](https://gitlab.com/meltano/meltano/issues/671) Add the `tap-google-analytics` transform to Meltano. It is using the dbt package defined in https://gitlab.com/meltano/dbt-tap-google-analytics
- [#672](https://gitlab.com/meltano/meltano/issues/672) Add the `model-google-analytics` plugin to Meltano. It includes .m5o files for analyzing data fetched from the Google Analytics Reporting API. Repository used: https://gitlab.com/meltano/model-google-analytics
- [#687](https://gitlab.com/meltano/meltano/issues/687) Implemented a killswitch to prevent undefined behaviors when a Meltano project is not compatible with the installed `meltano` version

### Fixes

- [#661](https://gitlab.com/meltano/meltano/issues/661) Fixed empty UI for extractors that lack configuration settings by providing feedback message with actionable next steps
- [#663](https://gitlab.com/meltano/meltano/issues/663) Fixed Airflow error when advancing to Orchestration step after installing and saving a Loader configuration
- [#254](https://gitlab.com/meltano/meltano/issues/254) Fixed `meltano init` not working on terminal with cp1252 encoding
- [#254](https://gitlab.com/meltano/meltano/issues/254) Fixed `meltano add/install` crashing on Windows
- [#664](https://gitlab.com/meltano/meltano/issues/664) Minor CSS fix ensuring Airflow UI height is usable (side-effect of recent reparenting)
- [#679](https://gitlab.com/meltano/meltano/issues/679) Fix an issue with `meltano select` emitting duplicate properties when the property used the `anyOf` type
- [#650](https://gitlab.com/meltano/meltano/issues/650) Add `MELTANO_DISABLE_TRACKING` environment variable to disable all tracking
- [#670](https://gitlab.com/meltano/meltano/issues/670) Update tests to not send tracking events

## 0.26.0 - (2019-06-03)

---

### New

- [#603](https://gitlab.com/meltano/meltano/issues/603) `meltano select` now supports raw JSON Schema as a valid Catalog
- [#537](https://gitlab.com/meltano/meltano/issues/537) Add Extractor for Google Analytics (`tap-google-analytics`) to Meltano. It uses the tap defined in https://gitlab.com/meltano/tap-google-analytics/

### Changes

- [#621](https://gitlab.com/meltano/meltano/issues/621) Added new tutorial for tap-gitlab
- [#657](https://gitlab.com/meltano/meltano/issues/657) Update Analyze page to have single purpose views

### Fixes

- [#645](https://gitlab.com/meltano/meltano/issues/645) Fixed confusion around Loader Settings and Analytics DB Connector Settings
- [#580](https://gitlab.com/meltano/meltano/issues/580) Fixed `project_compiler` so the Analyze page can properly display custom topics
- [#658](https://gitlab.com/meltano/meltano/issues/658) Fixed the Analyze page when no models are present
- [#603](https://gitlab.com/meltano/meltano/issues/603) Fix an issue where `meltano select` would incorrectly report properties as excluded
- [#603](https://gitlab.com/meltano/meltano/issues/603) Fix an issue where `meltano select` incorrectly flatten nested properties
- [#553](https://gitlab.com/meltano/meltano/issues/553) Fix an issue where running `meltano select --list` for the first time would incorrectly report properties

### Break

## 0.25.0 - (2019-05-28)

---

### New

- [#586](https://gitlab.com/meltano/meltano/issues/586) `meltano ui` now automatically start Airflow if installed; Airflow UI available at `Orchestration`.
- [#592](https://gitlab.com/meltano/meltano/issues/592) Added baseline UX feedback via toast for uncaught API response errors with a link to "Submit Bug"
- [#642](https://gitlab.com/meltano/meltano/issues/642) Improved UX during extractor plugin installation so settings can be configured _during_ installation as opposed to waiting for the (typically lengthy) install to complete
- [!647](https://gitlab.com/meltano/meltano/merge_requests/647) Added preloader for occasional lengthy extractor loading and added feedback for lengthy entities loading
- [#645](https://gitlab.com/meltano/meltano/issues/645) Added an Analyze landing page to facilitate future sub-UIs including the Analyze database settings; Added proper Loader Settings UI.

### Fixes

- [#645](https://gitlab.com/meltano/meltano/issues/645) Fixed confusion around Loader Settings and Analyze database settings

## 0.24.0 - (2019-05-06)

---

### New

- [#622](https://gitlab.com/meltano/meltano/issues/622) Added ELT flow UI Routes & Deep Linking to advance user through next steps after each step's save condition vs. requiring them to manually click the next step to advance
- [#598](https://gitlab.com/meltano/meltano/issues/598) Updated color and greyscale use in the context of navigation and interactive elements to better communicate UI hierarchy
- [#607](https://gitlab.com/meltano/meltano/issues/607) Add "All/Default/Custom" button bar UI for improved entities selection UX
- [#32](https://gitlab.com/meltano/meltano-marketing/issues/32) Integrate Algolia Search for docs
- [#590](https://gitlab.com/meltano/meltano/issues/590) Add documentation for deploying Meltano in ECS
- [#628](https://gitlab.com/meltano/meltano/issues/628) Add documentation for tap-mongodb
- [!605](https://gitlab.com/meltano/meltano/merge_requests/605) Added tooltips for areas of UI that are WIP for better communication of a feature's status

### Changes

- [375](https://gitlab.com/meltano/meltano/issues/375) Meltano can now run on any host/port

### Fixes

- [#595](https://gitlab.com/meltano/meltano/issues/595) Fix `meltano invoke` not working properly with `dbt`
- [#606](https://gitlab.com/meltano/meltano/issues/606) Fix `SingerRunner.bookmark_state()` to properly handle and store the state output from Targets as defined in the Singer.io Spec.

## 0.23.0 - (2019-04-29)

---

### New

- [#32](https://gitlab.com/meltano/meltano-marketing/issues/32) Integrate Algolia Search for docs

### Changes

- [#522](https://gitlab.com/meltano/meltano/issues/522) Update Carbon tutorial with new instructions and screenshots

## 0.22.0 - (2019-04-24)

---

### New

- [#477](https://gitlab.com/meltano/meltano/issues/477) Add ability for users to sign up for email newsletters
- [!580](https://gitlab.com/meltano/meltano/merge_requests/580) Add sorting to plugins for improved UX, both UI via extractors/loaders/etc. and `meltano discover all` benefit from sorted results
- [!528](https://gitlab.com/meltano/meltano/issues/528) Add documentation for RBAC alpha feature and environment variables

### Changes

- [#588](https://gitlab.com/meltano/meltano/issues/588) Updated core navigation and depth hierarchy styling to facilitate main user flow and improved information architecture
- [#591](https://gitlab.com/meltano/meltano/issues/591) Revert #484: remove `meltano ui` being run outside a Meltano project.
- [#584](https://gitlab.com/meltano/meltano/issues/584) Initial v1 for enabling user to setup ELT linearly through the UI via a guided sequence of steps

### Fixes

- [#600](https://gitlab.com/meltano/meltano/issues/600) Fix a bug with meltano select when the extractor would output an invalid schema
- [#597](https://gitlab.com/meltano/meltano/issues/597) Automatically open the browser when `meltano ui` is run

## 0.21.0 - (2019-04-23)

---

### New

- [#477](https://gitlab.com/meltano/meltano/issues/477) Add ability for users to sign up for email newsletters

### Changes

- [#591](https://gitlab.com/meltano/meltano/issues/591) Revert #484: remove `meltano ui` being run outside a Meltano project.

## 0.20.0 - (2019-04-15)

---

### New

- Add documentation on custom transformations and models. Link to Tutorial: https://www.meltano.com/tutorials/create-custom-transforms-and-models.html

## 0.19.1 - (2019-04-10)

---

### New

- [#539](https://gitlab.com/meltano/meltano/issues/539) Add Tutorial for "Using Jupyter Notebooks" with Meltano
- [#534](https://gitlab.com/meltano/meltano/issues/534) Add UI entity selection for a given extractor
- [#520](https://gitlab.com/meltano/meltano/issues/520) Add v1 UI for extractor connector settings
- [#486](https://gitlab.com/meltano/meltano/issues/486) Add the `model-gitlab` plugin to Meltano. It includes .m5o files for analyzing data fetched using the Gitlab API. Repository used: https://gitlab.com/meltano/model-gitlab
- [#500](https://gitlab.com/meltano/meltano/issues/500) Add the `model-stripe` plugin to Meltano. It includes .m5o files for analyzing data fetched using the Stripe API. Repository used: https://gitlab.com/meltano/model-stripe
- [#440](https://gitlab.com/meltano/meltano/issues/440) Add the `model-zuora` plugin to Meltano. It includes .m5o files for analyzing data fetched using the Zuora API. Repository used: https://gitlab.com/meltano/model-zuora
- [#541](https://gitlab.com/meltano/meltano/issues/541) Add a 404 page for missing routes on the web app

### Fixes

- [#576](https://gitlab.com/meltano/meltano/issues/576) Fix switching between designs now works
- [#555](https://gitlab.com/meltano/meltano/issues/555) Fix `meltano discover` improperly displaying plugins
- [#530](https://gitlab.com/meltano/meltano/issues/530) Fix query generation for star schemas
- [#575](https://gitlab.com/meltano/meltano/issues/575) Move Airflow configuration to .meltano/run/airflow
- [#571](https://gitlab.com/meltano/meltano/issues/571) Fix various routing and API endpoint issues related to recent `projects` addition

## 0.19.0 - (2019-04-08)

---

### New

- [#513](https://gitlab.com/meltano/meltano/issues/513) Added initial e2e tests for the UI
- [#431](https://gitlab.com/meltano/meltano/issues/431) Add the `tap-zendesk` transform to Meltano. It is using the dbt package defined in https://gitlab.com/meltano/dbt-tap-zendesk
- [484](https://gitlab.com/meltano/meltano/issues/484) Updated `meltano ui` to automatically launch the UI, and projects from the UI (previously only an option in the CLI)
- [#327](https://gitlab.com/meltano/meltano/issues/327) Add `meltano add --custom` switch to enable integration of custom plugins
- [#540](https://gitlab.com/meltano/meltano/issues/540) Add CHANGELOG link in intro section of the docs
- [#431](https://gitlab.com/meltano/meltano/issues/431) Add the `model-zendesk` plugin to Meltano. It includes .m5o files for analyzing data fetched using the Zendesk API. Repository used: https://gitlab.com/meltano/model-zendesk
- [!544](https://gitlab.com/meltano/meltano/merge_requests/544) Add support for extracting data from CSV files by adding [tap-csv](https://gitlab.com/meltano/tap-csv) to Meltano
- [#514](https://gitlab.com/meltano/meltano/issues/514) Add 'airflow' orchestrators plugin to enable scheduling
- Add the `tap-zuora` transform to Meltano. It is using the dbt package defined in https://gitlab.com/meltano/dbt-tap-zuora

### Changes

- [#455](https://gitlab.com/meltano/meltano/issues/455) Add documentation about `target-snowflake`

### Fixes

- [#507](https://gitlab.com/meltano/meltano/issues/507) Ensure design name and table name don't need to match so multiple designs can leverage a single base table
- [#551](https://gitlab.com/meltano/meltano/issues/551) Fix HDA queries generated when an attribute is used both as a column and as an aggregate.
- [#559](https://gitlab.com/meltano/meltano/issues/559) Add support for running custom transforms for taps without default dbt transforms.

## 0.18.0 - (2019-04-02)

---

### New

- [#432](https://gitlab.com/meltano/meltano/issues/432) Add the `tap-zuora` transform to Meltano. It is using the dbt package defined in https://gitlab.com/meltano/dbt-tap-zuora

### Changes

- Remove Snowflake references from advanced tutorial.
- [#2 dbt-tap-zuora](https://gitlab.com/meltano/dbt-tap-zuora/issues/2) Remove custom SFDC related attributes from Zuora Account and Subscription Models
- Update [Contributing - Code Style](https://meltano.com/docs/contributing.html#code-style) documentation to including **pycache** troubleshooting

### Fixes

- [#529](https://gitlab.com/meltano/meltano/issues/529) Resolve "SFDC Tutorial - ELT Fails due to invalid schema.yml" by [#4 dbt-tap-salesforce](https://gitlab.com/meltano/dbt-tap-salesforce/issues/4) removing the schema.yml files from the dbt models for tap-salesforce.
- [#502](https://gitlab.com/meltano/meltano/issues/502) Fix the situation where an m5o has no joins, the design still will work.

## 0.17.0 - (2019-03-25)

---

### New

- [#485](https://gitlab.com/meltano/meltano/issues/485) Added various UI unit tests to the Analyze page
- [#370](https://gitlab.com/meltano/meltano/issues/370) Enabled authorization using role-based access control for Designs and Reports

### Changes

- [#283](https://gitlab.com/meltano/meltano/issues/283) Silence pip's output when there is not error
- [#468](https://gitlab.com/meltano/meltano/issues/468) Added reminder in docs regarding the need for `source venv/bin/activate` in various situations and added minor copy updates

### Fixes

- [#433](https://gitlab.com/meltano/meltano/issues/433) Add the `sandbox` configuration to `tap-zuora`.
- [#501](https://gitlab.com/meltano/meltano/issues/501) Fix `meltano ui` crashing when the OS ran out of file watcher.
- [#510](https://gitlab.com/meltano/meltano/issues/510) Fix an issue when finding the current Meltano project in a multi-threaded environment.
- [#494](https://gitlab.com/meltano/meltano/issues/494) Improved documentation around tutorials and Meltano requirements
- [#492](https://gitlab.com/meltano/meltano/issues/492) A few small contextual additions to help streamline the release process
- [#503](https://gitlab.com/meltano/meltano/issues/503) Fix a frontend sorting issue so the backend can properly generate an up-to-date query

## 0.16.0 - (2019-03-18)

---

### New

- Add support for extracting data from Gitlab through the updated tap-gitlab (https://gitlab.com/meltano/tap-gitlab)
- Add the `tap-gitlab` transform to Meltano. It is using the dbt package defined in https://gitlab.com/meltano/dbt-tap-gitlab
- Add "Copy to Clipboard" functionality to code block snippets in the documentation
- Add the `tap-stripe` transform to Meltano. It is using the dbt package defined in https://gitlab.com/meltano/dbt-tap-stripe
- Add new command `meltano add model [name_of_model]`
- Add models to the available plugins

### Changes

- Various documentation [installation and tutorial improvements](https://gitlab.com/meltano/meltano/issues/467#note_149858308)
- Added troubleshooting button to help users add context to a pre-filled bug issue

### Fixes

- Fix the API database being mislocated
- Replaced the stale Meltano UI example image in the Carbon Emissions tutorial
- 473: Fix the docker image (meltano/meltano) from failing to expose the API

## 0.15.1 - (2019-03-12)

---

### Fixes

- locks down dependencies for issues with sqlalchemy snowflake connector

## 0.15.0 - (2019-03-11)

---

### New

- Add Salesforce Tutorial to the docs
- Add documentation for the permissions command
- Add tracking for the `meltano ui` command

### Fixes

- Updated analytics to properly recognize SPA route changes as pageview changes

## 0.14.0 - (2019-03-04)

---

### New

- Update stages table style in docs
- Add custom transforms and models tutorial to the docs

### Changes

- Add api/v1 to every route
- Update DbtService to always include the my_meltano_project model when transform runs

### Fixes

- Resolved duplicate display issue of Dashboards and Reports on the Files page
- Removed legacy `carbon.dashboard.m5o` (regression from merge)
- Updated dashboards and reports to use UI-friendly name vs slugified name
- Fix minor clipped display issue of right panel on `/settings/database`
- Fix minor display spacing in left panel of Settings
- Fix dashboard page to properly display a previously active dashboard's updated reports
- Fix pre-selected selections for join aggregates when loading a report
- Fix charts to display multiple aggregates (v1)
- Fix 404 errors when refreshing the frontend
- Fix a regression where the Topics would not be shown in the Files page

## 0.13.0 - (2019-02-25)

---

### New

- Add the `tap-salesforce` transform to Meltano. It is using the dbt package defined in https://gitlab.com/meltano/dbt-tap-salesforce
- Add m5o model and tables for tap-salesforce
- Updated the deep-link icon (for Dashboards/Reports on the Files page)

### Changes

- Polished the RBAC view, making it clearer the feature is experimental.
- Rename "Models" to "Topics"
- Use the current connection's schema when generating queries at run time for Postgres Connections.
- Add support for multiple Aggregates over the same attribute when generating HDA queries.

## 0.12.0 - (2019-02-21)

---

### New

- UI cleanup across routes (Analyze focus) and baseline polish to mitigate "that looks off comments"
- Update installation and contributing docs
- Meltano implement role-based access control - [!368](https://gitlab.com/meltano/meltano/merge_requests/368)
- Add version CLI commands for checking current Meltano version
- Add deep linking to dashboards
- Add deep linking to reports

### Fixes

- Fixed a problem when environment variables where used as default values for the CLI - [!390](https://gitlab.com/meltano/meltano/merge_requests/390)
- Fixed dashboards initial load issue due to legacy (and empty) `carbon.dashboard.m5o` file
- New standardized approach for `.m5o` id generation (will need to remove any dashboard.m5o and report.m5o)

## 0.11.0 - (2019-02-19)

---

### New

- Update installation and contributing docs
- Add support for generating Hyper Dimensional Aggregates (HDA)
- Add internal Meltano classes for representing and managing Designs, Table, Column, Aggregate, Definitions, and Query definitions

### Changes

- Move core functionality out of `api/controllers` to `/core/m5o` (for m5o and m5oc management) and `/core/sql` (for anything related to sql generation)

### Fixes

- Fixed a problem when environment variables where used as default values for the CLI - [!390](https://gitlab.com/meltano/meltano/merge_requests/390)

## 0.10.0 - (2019-02-12)

---

### New

- Add gunicorn support for Meltano UI as a WSGI application - [!377](https://gitlab.com/meltano/meltano/merge_requests/377)
- Meltano will now generate the minimal joins when building SQL queries - [!382](https://gitlab.com/meltano/meltano/merge_requests/382)

### Changes

- Add analytics to authentication page
- Meltano will now use SQLite for the job log. See https://meltano.com/docs/architecture.html#job-logging for more details.
- Removed manual `source .env` step in favor of it running automatically

### Fixes

- Meltano will correctly source the `.env`
- fixed charts to render as previously they were blank
- Fixed Analyze button groupd CSS to align as a single row

### Breaks

- Meltano will now use SQLite for the job log. See https://meltano.com/docs/architecture.html#job-logging for more details.
- URL routing updates ('/model' to '/files', removed currently unused '/extract', '/load', '/transform' and '/project/new')

## 0.9.0 - (2019-02-05)

---

### New

- add ability to save reports
- add ability to update an active report during analysis
- add ability to load reports
- add dashboards page and related add/remove report functionality

### Changes

- Generate default `Meltano UI` connection for the `meltano.db` SQLite DB when a new project is created with `meltano init`
- updated main navigation to Files, Analysis, and Dashboards
- Update the `meltano permissions grant` command to fetch the existing permissions from the Snowflake server and only return sql commands for permissions not already assigned
- Add `--diff` option to the `meltano permissions grant` command to get a full diff with the permissions already assigned and new ones that must be assigned

### Fixes

- Entry model definition correctly defines `region_id`.
- Updated the Fundamentals documentation section regarding reports
- Fixed Files page for empty state of Dashboards and Reports
- Fixed Analyze page's left column to accurately preselect columns and aggregates after loading a report

## 0.8.0 - (2019-01-29)

---

### New

- Add tracking of anonymous `meltano cli` usage stats to Meltano's Google Analytics Account
- Add `project_config.yml` to all meltano projects to store concent for anonymous usage tracking and the project's UUID

### Changes

- Add `--no_usage_stats` option to `meltano init <project_name>` to allow users to opt-out from anonymous usage stats tracking
- Bundled Meltano models are now SQLite compatible.

## 0.7.0 - (2019-01-22)

---

### New

- Added basic authentication support for meltano ui.
- Meltano will now automatically source the .env
- Updated docs with `.m5o` authoring requirements and examples
- add support for timeframes in tables
- add basic analytics to understand usage
- add disabled UI for the lack of timeframes support in sqlite
- update Results vs. SQL UI focus based on a results response or query update respectively

### Changes

- Meltano will now discover components based on `https://meltano.com/discovery.yml`
- sample designs are now packaged with meltano

### Fixes

- Updated mobile menu to work as expected
- Updated tutorial docs with improved CLI commands and fixed the host setting to `localhost`

## 0.6.1 - (2019-01-15)

---

## 0.6.0 - (2019-01-15)

---

### New

- add new command `meltano add transform [name_of_dbt_transformation]`
- add transforms to the available plugins

### Changes

- Auto install missing plugins when `meltano elt` runs
- Terminology updates for simpler understanding

### Fixes

- Edit links on the bottom of doc pages are working now

### Breaks

- Updated docs tutorial bullet regarding inaccurate "Validate" button

## 0.5.0 - (2019-01-09)

---

### New

- ensure `meltano init <project-name>` runs on windows
- settings ui now provides sqlite-specific controls for sqlite dialect
- add `target-sqlite` to available loaders for meltano projects
- add new command `meltano add transformer [name_of_plugin]`
- add transformers (dbt) to the available plugins

### Changes

- extractors and loaders are arguments in the elt command instead of options
- `meltano www` is now `meltano ui`
- remove dbt installation from `meltano init`
- move everything dbt related under `transform/`
- update `meltano elt` to not run transforms by default
- update `meltano elt` to auto generate the job_id (job_id has been converted to an optional argument)

### Fixes

- left joins now work correctly in analyze.
- fixed broken sql toggles in analyze view
- fixed sql output based on sql toggles in analyze view

## 0.4.0 - (2019-01-03)

---

### New

- add Using Superset with Meltano documentation

## 0.3.3 - (2018-12-21)

---

## 0.3.2 - (2018-12-21)

---

## 0.3.1 - (2018-12-21)

---

### Changes

- add default models for 'tap-carbon-intensity'.
- Meltano Analyze is now part of the package.
- removes database dependency from Meltano Analyze and uses .ma files
- update the error message when using Meltano from outside a project - [!238](https://gitlab.com/meltano/meltano/merge_requests/238)

## 0.3.0 - (2018-12-18)

---

### New

- updated Settings view so each database connection can be independently disconnected
- add `meltano select` to manage what is extracted by a tap.

### Changes

- documentation site will utilize a new static site generation tool called VuePress

- meltano.com will be deployed from the meltano repo

### Fixes

- model dropdown now updates when updating database (no longer requires page refresh)
- prevent model duplication that previously occurred after subsequent "Update Database" clicks

## 0.2.2 - (2018-12-11)

---

### Changes

- documentation site will utilize a new static site generation tool called VuePress
- first iteration of joins (working on a small scale)

## 0.2.1 - (2018-12-06)

---

### Fixes

- resolve version conflict for `idna==2.7`
- fix the `discover` command in the docker images
- fix the `add` command in the docker images
- fix module not found for meltano.core.permissions.utils

## 0.2.0 - (2018-12-04)

---

### New

- add `meltano permissions grant` command for generating permission queries for Postgres and Snowflake - [!90](https://gitlab.com/meltano/meltano/merge_requests/90)
- add 'tap-stripe' to the discovery

### Changes

- demo with [carbon intensity](https://gitlab.com/meltano/tap-carbon-intensity), no API keys needed
- .ma file extension WIP as alternative to lkml

### Fixes

- fix order in Meltano Analyze

## 0.1.4 - (2018-11-27)

### Fixes

- add default values for the 'www' command - [!185](https://gitlab.com/meltano/meltano/merge_requests/185)
- add CHANGELOG.md
- fix a problem with autodiscovery on taps - [!180](https://gitlab.com/meltano/meltano/merge_requests/180)

### Changes

- move the 'api' extra package into the default package
- add 'tap-fastly' to the discovery

---

## 0.1.3

### Changes

- remove `setuptools>=40` dependency
- `meltano` CLI is now in the `meltano` package

## 0.1.2

### Fixes

- target output state is now saved asynchronously

## 0.1.1

### Changes

- initial release<|MERGE_RESOLUTION|>--- conflicted
+++ resolved
@@ -25,11 +25,8 @@
 - [#1553](https://gitlab.com/meltano/meltano/issues/1553) Fix bug occurring when loading a report that lacks join tables
 
 ### Breaks
-<<<<<<< HEAD
-=======
 
 - [#1553](https://gitlab.com/meltano/meltano/issues/1553) Fix bug occurring when loading a report that lacks join tables
->>>>>>> e275fcf8
 
 ### Breaks
 
