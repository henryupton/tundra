# CHANGELOG

All notable changes to this project will be documented in this file.
This project adheres to [Semantic Versioning](http://semver.org/) and [Keep a Changelog](http://keepachangelog.com/).

## Unreleased

---

### New

- [#608](https://gitlab.com/meltano/meltano/issues/608) Add the Facebook Ads Extractor to Meltano as a hidden plugin. It will be fully enabled on Meltano UI once bundled Transformations and Models are added. It uses the tap defined in https://gitlab.com/meltano/tap-facebook/

### Changes

<<<<<<< HEAD
- [#1527](https://gitlab.com/meltano/meltano/issues/1527) Update the dashboard modal header to properly differentiate between "Create" and "Edit"
=======
- [#1456](https://gitlab.com/meltano/meltano/issues/1456) 404 Error page now has better back functionality and ability to file new issues directly from the page
>>>>>>> 871837b1

### Fixes

### Breaks

## 1.15.0 - (2020-01-13)

---

### New

- [#1483](https://gitlab.com/meltano/meltano/issues/1483) Add login audit columns to track last login time
- [#1480](https://gitlab.com/meltano/meltano/issues/1480) Add tests to `meltano permissions` command for Snowflake
- [#1392](https://gitlab.com/meltano/meltano/issues/1392) Add inline docs to Extractor configurations in iteration toward improving data setup onboarding

### Changes

- [#1480](https://gitlab.com/meltano/meltano/issues/1480) Add schema revocations for roles in the `meltano permissions` command
- [#1458](https://gitlab.com/meltano/meltano/issues/1458) Remove tap-carbon-intensity-sqlite model from default installation
- [#1458](https://gitlab.com/meltano/meltano/issues/1458) Update docs to reflect new getting started path and updated screenshots
- [#1513](https://gitlab.com/meltano/meltano/issues/1513) Remove dead code related to `/model` route that we no longer link to in favor of the contextual Analyze CTAs and the `MainNav.vue`'s Analyze dropdown
- [#1542](https://gitlab.com/meltano/meltano/issues/1542) Update version, logout, and help UI partial (upper right) to have less prominence and more clearly communicate the "Sign Out" action

### Fixes

- [#1480](https://gitlab.com/meltano/meltano/issues/1480) Fix database revocations corner case for roles in the `meltano permissions` command
- [#1553](https://gitlab.com/meltano/meltano/issues/1553) Fix bug occurring when loading a report that lacks join tables
- [#1540](https://gitlab.com/meltano/meltano/issues/1540) Meltano Analyze will now leverage Pipelines instead of Loaders in the connection dropdown
- [#1540](https://gitlab.com/meltano/meltano/issues/1540) Meltano Analyze will now infer the connection to use instead of it being provided by the user

### Breaks

## 1.14.3 - (2020-01-09)

---

### Fixes

- [#1521](https://gitlab.com/meltano/meltano/issues/1521) Sanitize user-submitted string before using it in file path

## 1.14.2 - (2020-01-09)

---

### New

- [#1391](https://gitlab.com/meltano/meltano/issues/1391) Lock all settings that are controlled through environment variables
- [#1393](https://gitlab.com/meltano/meltano/issues/1393) Add contextual Analyze CTAs for each Pipeline in the Pipelines list
- [#1551](https://gitlab.com/meltano/meltano/issues/1551) Add dbt clean before compile and runs

### Changes

- [#1424](https://gitlab.com/meltano/meltano/issues/1424) Update pipeline elapsed time display to be more human friendly

### Fixes

- [#1430](https://gitlab.com/meltano/meltano/issues/1430) Fix the state not stored for pipelines when Transforms run
- [#1448](https://gitlab.com/meltano/meltano/issues/1448) Fix `AnalyzeList.vue` to display message and link when lacking contextual models

### Breaks

## 1.14.1 - (2020-01-06)

---

### Fixes

- [#1520](https://gitlab.com/meltano/meltano/issues/1520) Fix bug when updating a dashboard that could undesirably overwrite another existing dashboard

### Breaks

## 1.14.0 - (2019-12-30)

---

### New

- [#1461](https://gitlab.com/meltano/meltano/issues/1461) Display toasted notification for report adding to dashboard
- [#1419](https://gitlab.com/meltano/meltano/issues/1419) Add ability to edit and delete dashboards
- [#1411](https://gitlab.com/meltano/meltano/issues/1411) Add download log button to Job Log Modal

### Changes

- [#1311](https://gitlab.com/meltano/meltano/issues/1311) Remove unused meltano/meltano/runner docker image
- [#1502](https://gitlab.com/meltano/meltano/issues/1502) Update configuration file uploads to occur on save vs. file picker completion

### Fixes

- [#1518](https://gitlab.com/meltano/meltano/issues/1518) Fix bug that caused all text fields to show up as required in configuration modals
- [#1446](https://gitlab.com/meltano/meltano/issues/1446) Fix bug that could result in a broken report when the report URL was manually modified
- [#1411](https://gitlab.com/meltano/meltano/issues/1411) Fix bug when reading too large a job log file

## 1.13.0 - (2019-12-23)

---

### New

- [#1269](https://gitlab.com/meltano/meltano/issues/1269) Add `kind: file` so single file uploads can be used with extractors (`tap-google-analytics`'s `key_file_location` is the first user)
- [#1494](https://gitlab.com/meltano/meltano/issues/1494) Add `LIKE` options to Analyze Filter UI so users better understand what filtering patterns are available

### Changes

- [#1399](https://gitlab.com/meltano/meltano/issues/1399) Log Modal now has a prompt to explain potential factors in required time for pipelines to complete
- [#1433](https://gitlab.com/meltano/meltano/issues/1433) Remove `/orchestrate` route and thus the Airflow iframe as this is overkill for our current target users

### Fixes

- [#1434](https://gitlab.com/meltano/meltano/issues/1434) Fix Analyze CTAs to only enable if at least one related pipeline has succeeded
- [#1447](https://gitlab.com/meltano/meltano/issues/1447) Various fixes around loading and reloading reports to mitigate false positive `sqlErrorMessage` conditions
- [#1509](https://gitlab.com/meltano/meltano/issues/1509) Allow plugin profile config to be set through meltano.yml

## 1.12.2 - (2019-12-20)

---

### New

- [#1437](https://gitlab.com/meltano/meltano/issues/1437) Users can now share their dashboards with an automatically generated email

### Changes

- [#1466](https://gitlab.com/meltano/meltano/issues/1466) Filters now have clear language and indiciation that they use AND for chaining
- [#1464](https://gitlab.com/meltano/meltano/issues/1464) Remove the "only" option for transforms in Create Pipeline form

- [#1399](https://gitlab.com/meltano/meltano/issues/1399) Log Modal now has a prompt to explain potential factors in required time for pipelines to complete
- [#1431](https://gitlab.com/meltano/meltano/issues/1431) Add "pipeline will still run if modal is closed" message in the Job Log Modal

### Changes

- [#1422](https://gitlab.com/meltano/meltano/issues/1422) Update start date field to have a recommendation

### Fixes

- [#1447](https://gitlab.com/meltano/meltano/issues/1447) Various fixes around loading and reloading reports to mitigate false positive `sqlErrorMessage` conditions
- [#1443](https://gitlab.com/meltano/meltano/issues/1443) Fix tooltip clipping in modals
- [#1500](https://gitlab.com/meltano/meltano/issues/1500) Fix `meltano install` not running the migrations.

## 1.12.1 - (2019-12-18)

---

### Changes

- [#1403](https://gitlab.com/meltano/meltano/issues/1403) Remove "Orchestrate", "Model", and "Notebook" from the main navigation until each respective UI is more useful (the `/orchestrate` and `/model` routes still exist)
- [#1476](https://gitlab.com/meltano/meltano/issues/1476) Add database and warehouse revocations for roles in the `meltano permissions` command
- [#1473](https://gitlab.com/meltano/meltano/issues/1473) Update Release issue template to recent guidelines

## 1.12.0 - (2019-12-16)

---

### New

- [#1374](https://gitlab.com/meltano/meltano/issues/1374) Add role revocation for users and roles in the `meltano permissions` command
- [#1377](https://gitlab.com/meltano/meltano/issues/1377) Document cleanup steps after MeltanoData testing
- [#1438](https://gitlab.com/meltano/meltano/issues/1438) Add documentation for DNS spoofing error
- [#1436](https://gitlab.com/meltano/meltano/issues/1436) Add video walkthrough on how to setup Google Analytics so that the Meltano Extractor can be able to access the Google APIs and the Google Analytics data.

### Changes

- [#1350](https://gitlab.com/meltano/meltano/issues/1350) Switch to all lower case for Snowflake permission comparisons in the `meltano permissions` command
- [#1449](https://gitlab.com/meltano/meltano/issues/1449) Hide the Marketo Extractor form Meltano UI
- [#1397](https://gitlab.com/meltano/meltano/issues/1397) Optimize workflow for MeltanoData setup
- [#1423](https://gitlab.com/meltano/meltano/issues/1423) Update sidebar and docs to include Ansible

## 1.11.2 - (2019-12-13)

---

### Changes

- [#1435](https://gitlab.com/meltano/meltano/issues/1435) Change "Model" to "Analyze" so the Pipeline CTA is actionable and less abstract
- [#1432](https://gitlab.com/meltano/meltano/issues/1432) Changed "Close" to "Back" in Log Modal to help mitigate "Am I ending the pipeline?" concerns

### Fixes

- [#1439](https://gitlab.com/meltano/meltano/issues/1439) Fix relative elapsed time since last run time display in the Pipelines UI
- [#1441](https://gitlab.com/meltano/meltano/issues/1441) Fix auto advance to "Create Pipeline" when coming from "Load" step (previously "Transform" step, but this has been removed from the UI)
- [#1440](https://gitlab.com/meltano/meltano/issues/1440) Allow installed plugins to appear in UI even if hidden in configuration

## 1.11.1 - (2019-12-12)

---

### New

- [#1351](https://gitlab.com/meltano/meltano/issues/1351) Add "Create Meltano Account" promo for `meltano.meltanodata.com`
- [#1055](https://gitlab.com/meltano/meltano/issues/1055) Add "Disable" button to Tracking Acknowledgment toast so user's can opt-out from the UI
- [#1408](https://gitlab.com/meltano/meltano/issues/1408) Add "Last Run" context to each pipeline
- [#1408](https://gitlab.com/meltano/meltano/issues/1408) Add "Started At", "Ended At", and "Elapsed" to Job Log modal
- [#1390](https://gitlab.com/meltano/meltano/issues/1390) Display of extractors and loaders can now be configured through the `hidden` property in `discovery.yml`

### Changes

- [#1398](https://gitlab.com/meltano/meltano/issues/1398) Update default Transform from "Skip" to "Run"
- [#1406](https://gitlab.com/meltano/meltano/issues/1406) Update Analyze Query section CSS for improved UX (visually improved organization and scanability)
- [#1417](https://gitlab.com/meltano/meltano/issues/1417) Update SCSS variable usage in components for SSOT styling
- [#1408](https://gitlab.com/meltano/meltano/issues/1408) Updated date and time displays to be human-friendly (`moment.js`)
- [#1268](https://gitlab.com/meltano/meltano/issues/1268) Remove Transform step from UI (Create Schedule still allows choosing "Skip" or "Only" but will intelligently default to "Skip" or "Run")

## 1.11.0 - (2019-12-09)

---

### New

- [#1361](https://gitlab.com/meltano/meltano/issues/1361) Add `kind: hidden` to `discovery.yml` so certain connector settings can validate with a default `value` but remain hidden from the user for improved UX

### Changes

- [#1389](https://gitlab.com/meltano/meltano/issues/1389) Temporary Profiles feature removal (conditionally removed if 2+ profiles not already created so existing users can continue using multiple profiles if created)
- [#1373](https://gitlab.com/meltano/meltano/issues/1373) Update MeltanoData deletion process with 1Password

### Fixes

- [#1401](https://gitlab.com/meltano/meltano/issues/1401) Fix double instance of self hosted CTA on desktop sites

## 1.10.2 - (2019-12-06)

---

### Changes

- [#1371](https://gitlab.com/meltano/meltano/issues/1371) Provide more specific instructions for Google Analytics configuration
- [#1381](https://gitlab.com/meltano/meltano/issues/1381) Update the default directory for client_secrets.json for the Google Analytics Extractor to be located under the extract/ directory and not the project's root.
- [#1345](https://gitlab.com/meltano/meltano/issues/1345) Update the documentation for the [Salesforce Extractor](https://www.meltano.com/plugins/extractors/salesforce.html) to contain additional information on Security Tokens
- [#1383](https://gitlab.com/meltano/meltano/issues/1383) Add CTA for hosted solution signup to navigation

### Fixes

- [#1379](https://gitlab.com/meltano/meltano/issues/1379) Fix an issue with Airflow scheduling too many jobs.
- [#1386](https://gitlab.com/meltano/meltano/issues/1386) Fix connector modal clipping issue where small browser heights prevented accessing the "Save" area

### Breaks

## 1.10.1 - (2019-12-05)

---

### Changes

- [#1373](https://gitlab.com/meltano/meltano/issues/1373) Update MeltanoData deletion process with 1Password
- [#1373](https://gitlab.com/meltano/meltano/issues/1373) Update Analyze dropdown as scrollable to better display model CTAs (scrollable dropdown vs. scrolling entire page)

### Fixes

- [#1373](https://gitlab.com/meltano/meltano/issues/1373) Fix formatting on custom containers in MeltanoData guide

## 1.10.0 - (2019-12-04)

---

### New

- [#1343](https://gitlab.com/meltano/meltano/issues/1343) Add current Meltano version to main navigation

### Changes

- [#1358](https://gitlab.com/meltano/meltano/issues/1358) Update MeltanoData guide with maintenance and debugging instructions
- [#1337](https://gitlab.com/meltano/meltano/issues/1337) Add CTA to installations for free hosted dashboards
- [#1365](https://gitlab.com/meltano/meltano/issues/1365) Add process for deleting meltanodata instances
- [#1340](https://gitlab.com/meltano/meltano/issues/1340) Update connector settings UI to communicate the required status of each setting
- [#1357](https://gitlab.com/meltano/meltano/issues/1357) Update LogModal Analyze CTAs so Analyze can preselect the correct loader for a given analysis

### Fixes

- [#1364](https://gitlab.com/meltano/meltano/issues/1364) Fix instructions to SSH into MeltanoData.com instance

## 1.9.1 - (2019-12-04)

---

### Fixes

- [#1355](https://gitlab.com/meltano/meltano/issues/1355) Upgrade version of `discovery.yml` so that not upgraded Meltano instances with a pre v1.9.0 Meltano version do not break.

## 1.9.0 - (2019-12-03)

---

### New

- [marketing#103](https://gitlab.com/meltano/meltano-marketing/issues/103) Add Google Site Verification token to site
- [#1346](https://gitlab.com/meltano/meltano/issues/1346) Add new tutorial for using FileZilla with a Meltano project
- [#1292](https://gitlab.com/meltano/meltano/issues/1292) Add guide for setting up Meltano projects on meltanodata.com

### Changes

- [#1341](https://gitlab.com/meltano/meltano/issues/1341) Various `discovery.yml` and connector configuration UI updates to improve UX.
- [#1341](https://gitlab.com/meltano/meltano/issues/1341) Updated documentation to communicate the various optional settings of a connector

### Fixes

- [#1334](https://gitlab.com/meltano/meltano/issues/1334) Fix automatic population of airflow.cfg after installation
- [#1344](https://gitlab.com/meltano/meltano/issues/1344) Fix an ELT automatic discovery error when running Meltano on Python3.6

## 1.8.0 - (2019-12-02)

---

### New

- [#764](https://gitlab.com/meltano/meltano/issues/764) Add plugin profiles to enable multiple configurations for extractors
- [#1081](https://gitlab.com/meltano/meltano/issues/1081) Add ability to delete data pipelines
- [#1217](https://gitlab.com/meltano/meltano/issues/1217) Add "Test Connection" button to validate connection settings prior to ELT runs
- [#1236](https://gitlab.com/meltano/meltano/issues/1236) Add contextual Analyze CTAs in the Job Log UI
- [#1271](https://gitlab.com/meltano/meltano/issues/1271) Add labels in discovery.yml for easy brand definition

### Changes

- [#1323](https://gitlab.com/meltano/meltano/issues/1323) Add CTA to send users to Typeform to provide info for setting up a hosted dashboard

- [#1323](https://gitlab.com/meltano/meltano/issues/1323) Add CTA to send users to Typeform to provide info for setting up a hosted dashboard
- [#1271](https://gitlab.com/meltano/meltano/issues/1271) Improve messaging on tap and target settings modals
- [#1226](https://gitlab.com/meltano/meltano/issues/1226) Update Pipelines main navigation link to show all data pipeline schedules if that step has been reached
- [#1323](https://gitlab.com/meltano/meltano/issues/1323) Add CTA to send users to Typeform to provide info for setting up a hosted dashboard
- [#1271](https://gitlab.com/meltano/meltano/issues/1271) Improve messaging on tap and target settings modals
- [#1246](https://gitlab.com/meltano/meltano/issues/1246) Update the [Salesforce API + Postgres](https://www.meltano.com/tutorials/salesforce-and-postgres.html) Tutorial to use Meltano UI for setting up the Extractor and Loader, running the ELT pipeline and analyzing the results.

- [#1225](https://gitlab.com/meltano/meltano/issues/1225) Update dbt docs link to be conditional so the user doesn't experience 404s

## 1.7.2 - (2019-11-26)

---

### Fixes

- [#1318](https://gitlab.com/meltano/meltano/merge_requests/1318/) Pin dbt version to `v0.14.4` to address Meltano Transformation failing when using dbt `v0.15.0`

## 1.7.1 - (2019-11-25)

---

### Fixes

- [#1184](https://gitlab.com/meltano/meltano/merge_requests/1184/) Fix `contextualModels` implementation for contextual CTAs in Job Log modal

## 1.7.0 - (2019-11-25)

---

### New

- [#1236](https://gitlab.com/meltano/meltano/issues/1236) Add contextual Analyze CTAs in the Job Log UI

### Fixes

- [#1298](https://gitlab.com/meltano/meltano/issues/1298) Let default entity selection be configured in discovery.yml under `select`
- [#1298](https://gitlab.com/meltano/meltano/issues/1298) Define default entity selection for tap-salesforce
- [#1304](https://gitlab.com/meltano/meltano/issues/1304) Fix Meltano subprocess fetching large catalogs (e.g. for Salesforce) getting stuck do to the subprocess' stderr buffer filling and the process getting deadlocked.

## 1.6.0 - (2019-11-18)

---

### New

- [#1235](https://gitlab.com/meltano/meltano/issues/1235) Add help link button in the app
- [#1285](https://gitlab.com/meltano/meltano/issues/1285) Add link to YouTube guidelines for release instructions
- [#1277](https://gitlab.com/meltano/meltano/issues/1277) Move sections that don't apply to outside contributors from Contributing and Roadmap docs to Handbook: Release Process, Release Schedule, Demo Day, Speedruns, DigitalOcean Marketplace

### Changes

- [#1257](https://gitlab.com/meltano/meltano/issues/1257) Prevent modified logo file upon each build
- [#1289](https://gitlab.com/meltano/meltano/issues/1289) Dismiss all modals when using the escape key
- [#1282](https://gitlab.com/meltano/meltano/issues/1282) Remove Entity Selection from the UI (still available in CLI) and default to "All" entities for a given data source
- [#1303](https://gitlab.com/meltano/meltano/issues/1303) Update the configuration options for the Salesforce Extractor to only include relevant properties. Remove properties like the client_id that were not used for username/password authentication.
- [#1308](https://gitlab.com/meltano/meltano/issues/1308) Update the configuration options for the Marketo Extractor to use a Start Date instead of a Start Time.

### Fixes

- [#1297](https://gitlab.com/meltano/meltano/issues/1297) Get actual latest ELT job log by sorting matches by creation time with nanosecond resolution
- [#1297](https://gitlab.com/meltano/meltano/issues/1297) Fix pipeline failure caused by jobs that require true concurrency being executed on CI runners that don't

## 1.5.0 - (2019-11-11)

---

### New

- [#1222](https://gitlab.com/meltano/meltano/issues/1222) Include static application security testing (SAST) in the pipeline
- [#1164](https://gitlab.com/meltano/meltano/issues/1164) Add "transform limitations" message to Transform UI
- [#1272](https://gitlab.com/meltano/meltano/issues/1272) Add Vuepress plugin to generate a sitemap on website build
- [meltano-marketing#89](https://gitlab.com/meltano/meltano-marketing/issues/89) Adds basic title and meta descriptions to all public-facing website & documentation pages.

### Changes

- [#1239](https://gitlab.com/meltano/meltano/issues/1239) Update header buttons layout on small viewports
- [#1019](https://gitlab.com/meltano/meltano/issues/1019) Automatically update package.json file versions
- [#1253](https://gitlab.com/meltano/meltano/issues/1253) Do not allow `meltano` command invocation without any argument
- [#1192](https://gitlab.com/meltano/meltano/issues/1192) Improve helper notes associated with each Extract, Load, and Transform step to better communicate the purpose of each
- [#1201](https://gitlab.com/meltano/meltano/issues/1201) Improved "Auto Advance" messaging regarding Entity Selection. We also doubled the default toast time to improve likelihood of reading feedback.
- [#1191](https://gitlab.com/meltano/meltano/issues/1191) update Google Analytics extractor documentation to explain how to set up the Google Analytics API, and remove duplicate instructions from the [Google Analytics API + Postgres tutorial](http://meltano.com/tutorials/google-analytics-with-postgres.html#prerequisites)
- [#1199](https://gitlab.com/meltano/meltano/issues/1199) Add example and sample CSV files to the CSV extractor documentation
- [#1247](https://gitlab.com/meltano/meltano/issues/1247) Update the [Loading CSV Files to a Postgres Database](https://www.meltano.com/tutorials/csv-with-postgres.html) Tutorial to use Meltano UI for setting up the Extractor and Loader, running the ELT pipeline and analyzing the results. Also provide all the files used in the tutorial (transformations, models, etc) as downloadable files.
- [#1279] Revise ["Roadmap" section](https://meltano.com/docs/roadmap.html) of the docs with clarified persona, mission, vision, and re-order content
- [#1134](https://gitlab.com/meltano/meltano/issues/1134) Update the [GitLab API + Postgres](https://www.meltano.com/tutorials/gitlab-and-postgres.html). Include video walk-through and update the end to end flow to only use Meltano UI.
- [#95](https://gitlab.com/meltano/meltano-marketing/issues/95) Update the DigitalOcean CTA to go to the public directory page for the Meltano droplet
- [#1270](https://gitlab.com/meltano/meltano/issues/1270) Main navigation "Pipeline" to "Pipelines" to reinforce multiple vs. singular (conflicts a bit with the verb approach of the other navigation items but we think it's worth it for now)
- [#1240](https://gitlab.com/meltano/meltano/issues/1240) Provide clarity around how Airflow can be used directly in documentation and UI
- [#1263](https://gitlab.com/meltano/meltano/issues/1263) Document lack of Windows support and suggest WSL, Docker

### Fixes

- [#1259](https://gitlab.com/meltano/meltano/issues/1259) Fix `meltano elt` not properly logging errors happening in the ELT process
- [#1183](https://gitlab.com/meltano/meltano/issues/1183) Fix a race condition causing the `meltano.yml` to be empty in some occurence
- [#1258](https://gitlab.com/meltano/meltano/issues/1258) Fix format of custom extractor's capabilities in meltano.yml
- [#1215](https://gitlab.com/meltano/meltano/issues/1215) Fix intercom documentation footer overlap issue.
- [#1215](https://gitlab.com/meltano/meltano/issues/1215) Fix YouTube iframes to be responsive (resolves unwanted side-effect of horizontal scrollbar at mobile/tablet media queries)

## 1.4.0 - (2019-11-04)

---

### New

- [#1208](https://gitlab.com/meltano/meltano/issues/1208) Add description to `Plugin` definition and updated `discovery.yml` and UI to consume it
- [#1195](https://gitlab.com/meltano/meltano/issues/1195) Add temporary message in configuration communicating their global nature until "Profiles" are implemented
- [#1245](https://gitlab.com/meltano/meltano/issues/1245) Add detailed information on the documentation about events tracked by Meltano when Anonymous Usage Data tracking is enabled.
- [#1228](https://gitlab.com/meltano/meltano/issues/1228) Add preselections of the first column and aggregate of base table to initialize Analyze with data by default.

### Changes

- [#1244](https://gitlab.com/meltano/meltano/issues/1244) Add instructions on how to deactivate a virtual environment
- [#1082](https://gitlab.com/meltano/meltano/issues/1082) Meltano will now enable automatically DAGs created in Airflow
- [#1231](https://gitlab.com/meltano/meltano/issues/1231) Update CLI output during project initialization
- [#1126](https://gitlab.com/meltano/meltano/issues/1126) Minor UI updates to improve clarity around Schedule step and Manual vs Orchestrated runs
- [#1210](https://gitlab.com/meltano/meltano/issues/1210) Improved SQLite loader configuration context (name and description)
- [#1185](https://gitlab.com/meltano/meltano/issues/1185) Remove majority of unimplemented placeholder UI buttons
- [#1166](https://gitlab.com/meltano/meltano/issues/1166) Clarify in documentation that plugin configuration is stored in the `.meltano` directory, which is in `.gitignore`.
- [#1200](https://gitlab.com/meltano/meltano/issues/1200) Link to new Getting Help documentation section instead of issue tracker where appropriate

- [#1227](https://gitlab.com/meltano/meltano/issues/1227) Update Notebook `MainNav` link to jump to our Jupyter Notebook docs

### Fixes

- [#1075](https://gitlab.com/meltano/meltano/issues/1075) Fix a bug that caused `target-csv` to fail.
- [#1233](https://gitlab.com/meltano/meltano/issues/1233) Fix the Design page failing to load a Design that has timeframes on the base table
- [#1187](https://gitlab.com/meltano/meltano/issues/1187) Updated configuration to support `readonly` kind to prevent unwanted editing
- [#1187](https://gitlab.com/meltano/meltano/issues/1187) Updated configuration to setting resets to prevent unwanted editing
- [#1187](https://gitlab.com/meltano/meltano/issues/1187) Updated configuration to conditionally reset certain settings to prevent unwanted editing
- [#1187](https://gitlab.com/meltano/meltano/issues/1187) Updated configuration to prevent unwanted editing until we handle this properly with role-based access control
- [#1187](https://gitlab.com/meltano/meltano/issues/1187) Updated certain connector configuration settings with a `readonly` flag to prevent unwanted editing in the UI. This is temporary and will be removed when we handle this properly with role-based access control.
- [#1198](https://gitlab.com/meltano/meltano/issues/1198) Fix "More Info." link in configuration to properly open a new tab via `target="_blank"`

- [#1229](https://gitlab.com/meltano/meltano/issues/1229) Improve extractor schema autodiscovery error messages and don't attempt autodiscovery when it is known to not be supported, like in the case of tap-gitlab
- [#1207](https://gitlab.com/meltano/meltano/issues/1207) Updated all screenshots in Getting Started Guide to reflect the most current UI

## 1.3.0 - (2019-10-28)

---

### New

- [#991](https://gitlab.com/meltano/meltano/issues/991) Add e2e tests for simple sqlite-carbon workflow
- [#1103](https://gitlab.com/meltano/meltano/issues/1103) Add Intercom to Meltano.com to interact with our users in real-time
- [#1130](https://gitlab.com/meltano/meltano/issues/1130) Add Tutorial for extracting data from Google Analytics and loading the extracted data to Postgres
- [#1168](https://gitlab.com/meltano/meltano/issues/1168) Speedrun video added to home page and new release issue template
- [#1182](https://gitlab.com/meltano/meltano/issues/1182) Add `null`able date inputs so optional dates aren't incorrectly required in validation
- [#1169](https://gitlab.com/meltano/meltano/issues/1169) Meltano now generates the dbt documentation automatically

### Changes

- [!1061](https://gitlab.com/meltano/meltano/merge_requests/1061) Update the Getting Started Guide and the Meltano.com documentation with the new UI and information about job logging and how to find the most recent run log of a pipeline.
- [#1213](https://gitlab.com/meltano/meltano/issues/1213) Add VuePress use and benefits to documentation
- [#922](https://gitlab.com/meltano/meltano/issues/922) Document the importance of transformations and how to get started
- [#1167](https://gitlab.com/meltano/meltano/issues/1167) Iterate on docs to improve readability and content updates

### Fixes

- [#1173](https://gitlab.com/meltano/meltano/issues/1173) Fix `sortBy` drag-and-drop bug in Analyze by properly using `tryAutoRun` vs. `runQuery`
- [#1079](https://gitlab.com/meltano/meltano/issues/1079) `meltano elt` will now run in isolation under `.meltano/run/elt`
- [#1204](https://gitlab.com/meltano/meltano/issues/1204) move project creation steps out of the local installation section of the docs and into the Getting Started Guide
- [#782](https://gitlab.com/meltano/meltano/issues/782) Update timeframe label and fix timeframe attributes to properly display in the Result Table

## 1.2.1 - (2019-10-22)

---

### New

- [#1123](https://gitlab.com/meltano/meltano/issues/1123) Add first-class "Submit Issue" CTA to help expedite resolution when a running job fails. Also updated the "Log" CTA in the Pipelines UI to reflect a failed state.

### Fixes

- [#1172](https://gitlab.com/meltano/meltano/issues/1172) Fix analytics issue related to app version

## 1.2.0 - (2019-10-21)

---

### New

- [#1121](https://gitlab.com/meltano/meltano/issues/1121) Add ability to configure listen address of Meltano and Airflow
- [#1022](https://gitlab.com/meltano/meltano/issues/1022) Add "Autorun Query" toggle and persist the user's choice across sessions
- [#1060](https://gitlab.com/meltano/meltano/issues/1060) Auto advance to Job Log from Pipeline Schedule creation
- [#1111](https://gitlab.com/meltano/meltano/issues/1111) Auto advance to Loader installation step when an extractor lacks entity selection

### Changes

- [#1013](https://gitlab.com/meltano/meltano/issues/1013) Toast initialization and analytics initialization cleanup

### Fixes

- [#1050](https://gitlab.com/meltano/meltano/issues/1050) Fix a bug where the Job log would be created before the `transform` are run.
- [#1122](https://gitlab.com/meltano/meltano/issues/1122) `meltano elt` will now properly run when using `target-snowflake`.
- [#1159](https://gitlab.com/meltano/meltano/issues/1159) Minor UI fixes (proper `MainNav` Model icon active color during Analyze route match & "Run" auto query related cleanup) and `...NameFromRoute` refactor renaming cleanup

## 1.1.0 - (2019-10-16)

---

### New

- [#1106](https://gitlab.com/meltano/meltano/issues/1106) Add description metadata to the GitLab extractor's Ultimate License configuration setting
- [#1057](https://gitlab.com/meltano/meltano/issues/1057) Auto advance to Entity Selection when an extractor lacks configuration settings
- [#51](https://gitlab.com/meltano/meltano-marketing/issues/51) Update Google Analytics to track `appVersion`, custom `projectId`, and to properly use the default `clientId`. The CLI also now uses `client_id` to differentiate between a CLI client id (not versioned) and the project id (versioned).
- [#1012](https://gitlab.com/meltano/meltano/issues/1012) Add intelligent autofocus for improved UX in both Extractor and Loader configuration
- [#758](https://gitlab.com/meltano/meltano/issues/758) Update 'meltano permissions' to add --full-refresh command to revoke all privileges prior to granting
- [#1113](https://gitlab.com/meltano/meltano/issues/1113) Update 'meltano permissions' to have the ability to find all schemas matching a partial name such as `snowplow_*`
- [#1114](https://gitlab.com/meltano/meltano/issues/1114) Update 'meltano permissions' to include the OPERATE privilege for Snowflake warehouse

### Changes

- Compress meltano-logo.png
- [#1080](https://gitlab.com/meltano/meltano/issues/1080) Temporarily disable Intercom until userId strategy is determined
- [#1058](https://gitlab.com/meltano/meltano/issues/1058) Updated the selected state of grouped buttons to fill vs. stroke. Updated the docs to reflect the reasoning to ensure consistency in Meltano's UI visual language
- [#1068](https://gitlab.com/meltano/meltano/issues/1068) Replace dogfooding term in docs to speedrun
- [#1101](https://gitlab.com/meltano/meltano/issues/1101) Add new tour video to home page
- [#1101](https://gitlab.com/meltano/meltano/issues/1101) Update design to improve readability and contrast
- [#1115](https://gitlab.com/meltano/meltano/issues/1115) Update 'meltano permissions' to not require an identially named role for a given user

### Fixes

- [#1120](https://gitlab.com/meltano/meltano/issues/1120) Fix a concurrency bug causing `meltano select` to crash.
- [#1086](https://gitlab.com/meltano/meltano/issues/1086) Fix a concurrency issue when the `meltano.yml` file was updated.
- [#1112](https://gitlab.com/meltano/meltano/issues/1112) Fix the "Run" button to improve UX by properly reflecting the running state for auto-running queries
- [#1023](https://gitlab.com/meltano/meltano/issues/1023) Fix last vuex mutation warning with editable `localConfiguration` clone approach

### Breaks

## 1.0.1 - (2019-10-07)

---

### Fixes

- Patch technicality due to PyPi limitation (v1 already existed from a publish mistake seven+ months ago) with needed changelog New/Changes/Fixes section headers

## 1.0.0 - (2019-10-07)

---

### New

- [#1020](https://gitlab.com/meltano/meltano/issues/1020) Update Command Line Tools documentation to reflect a standard format with opportunities for improvement in the future
- [#524](https://gitlab.com/meltano/meltano/issues/524) There is a new Plugins section on the site to contain all ecosystem related libraries (i.e., extractors, loaders, etc.)

### Changes

- [#1087](https://gitlab.com/meltano/meltano/issues/1087) Fix `meltano select` not seeding the database when run as the first command.
- [#1090](https://gitlab.com/meltano/meltano/issues/1090) Update the namespace for all plugins. Also the default schema used will go back to including the `tap_` prefix to avoid conflicts with existing schemas (e.g. a local `gitlab` or `salesforce` schema). This also fixes `tap-csv` and `tap-google-analytics` not properly working after the latest Meltano release.
- [#1047](https://gitlab.com/meltano/meltano-marketing/issues/1047) Fix a bug where some configuration values were not redacted

### Fixes

### Breaks

- [#1085](https://gitlab.com/meltano/meltano/issues/1085) Fix Analyze model dropdown to properly reflect installed `models`
- [#1089](https://gitlab.com/meltano/meltano/issues/1089) Properly re-initialize the Analyze page after a new analysis is selected during an existing analysis (this issue surfaced due to the recent Analyze dropdown CTAs addition which enables an analysis change during an existing one)
- [#1092](https://gitlab.com/meltano/meltano/issues/1092) Fix async condition so the design store's `defaultState` is properly applied before loading a new design via `initializeDesign`

## 0.44.1 - (2019-10-03)

---

### New

- [#51](https://gitlab.com/meltano/meltano-marketing/issues/51) Add Google Analytics tracking acknowledgment in the UI
- [#926](https://gitlab.com/meltano/meltano/issues/926) Add step-by-step intructions for using the DigitalOcean one-click installer
- [#1076](https://gitlab.com/meltano/meltano/issues/1076) Enable Log button in pipelines UI after route change or hard refresh if a matching log exists
- [#1067](https://gitlab.com/meltano/meltano/issues/1067) Add Model landing page and update Analyze main navigation to a dropdown displaying the various analysis CTAs associated with each model
- [#1080](https://gitlab.com/meltano/meltano/issues/1080) Add live chat support on Meltano.com website using Intercom.io

### Changes

- [#1069](https://gitlab.com/meltano/meltano/issues/1069) Meltano will now use the schedule's name to run incremental jobs
- [#926](https://gitlab.com/meltano/meltano/issues/926) Move manual DigitalOcean Droplet configuration instructions to advanced tutorials
- Collapse Installation docs into a single section

### Fixes

- [#1071](https://gitlab.com/meltano/meltano/issues/1071) Fix `rehydratePollers` so the UI reflects running jobs after a hard refresh or route change (this surfaced from the recent [!963](https://gitlab.com/meltano/meltano/merge_requests/963) change)
- [#1075](https://gitlab.com/meltano/meltano/issues/1075) Fix an issue where `meltano elt` would fail when a previous job was found

## 0.44.0 - (2019-09-30)

---

### New

- [#950](https://gitlab.com/meltano/meltano/issues/950) Removed the Analyze connection configuration: Meltano will now infer connections out of each loader configuration.
- [#1002](https://gitlab.com/meltano/meltano/issues/1002) Analyze UI now displays the Topic's (analysis model's) description text if applicable
- [#1032](https://gitlab.com/meltano/meltano/issues/1032) Add 'Model' and 'Notebook' to main navigation to communicate that Meltano plans to empower users with modeling and notebooking functionality
- [#949](https://gitlab.com/meltano/meltano/issues/949) Add "Log" button and dedicated sub-UI for tracking an ELT run's status more granularly

- [#932](https://gitlab.com/meltano/meltano/issues/932) Meltano can now be upgraded from the UI directly.

### Changes

- [#1045](https://gitlab.com/meltano/meltano/issues/1045) Make it clear that 'meltano add' is not hanging while installing plugins
- [#1000](https://gitlab.com/meltano/meltano/issues/1000) Update Getting Started guide with updated screenshots and content
- [#854](https://gitlab.com/meltano/meltano/issues/854) Charts now use pretty labels rather than the ID
- [#1011](https://gitlab.com/meltano/meltano/issues/1011) Removed "Catch-up Date" in favor of default "Start Date" of extractor
- [#578](https://gitlab.com/meltano/meltano/issues/578) Remove support for `tap-zuora`.
- [#1002](https://gitlab.com/meltano/meltano/issues/1002) Update `discovery.yml` with explicit `kind: password` metadata (we infer and set input types of `password` as a safeguard, but the explicit setting is preferred)
- [#1049](https://gitlab.com/meltano/meltano/issues/1049) Change default `target-sqlite` database name to `warehouse` to not conflict with system database
- [#949](https://gitlab.com/meltano/meltano/issues/949) Update the way Meltano handles logs for ELT runs: Every elt run is logged in `.meltano/run/logs/{job_id}/elt_{timestamp}.log`. That allows Meltano to keep logs for multiple, or even concurrent, elt runs with the same `job_id`.
- [#949](https://gitlab.com/meltano/meltano/issues/949) Update "Create Pipeline" redirect logic based on the previous route being 'transforms' (this is a UX win setting up the user with the sub-UI for the next logical step vs. requiring a manual "Create" click)
- [#1051](https://gitlab.com/meltano/meltano/issues/1051) Automatically set SQLALCHEMY_DATABASE_URI config to system database URI

### Fixes

- [#1004](https://gitlab.com/meltano/meltano/issues/1004) Fix error when deselecting last attribute in Analyze
- [#1048](https://gitlab.com/meltano/meltano/issues/1048) Fix various actions that should have been mutations and did minor code convention cleanup
- [#1063](https://gitlab.com/meltano/meltano/issues/1063) Fix the "Explore" button link in Dashboards to properly account for the `namespace`

### Breaks

- [#1051](https://gitlab.com/meltano/meltano/issues/1051) Remove MELTANO_BACKEND e.a. in favor of --uri CLI option and MELTANO_DATABASE_URI env var
- [#1052](https://gitlab.com/meltano/meltano/issues/1052) Move system database into `.meltano` directory to indicate it is owned by the app and not supposed to be messed with directly by users

## 0.43.0 - (2019-09-23)

---

### New

- [#1014](https://gitlab.com/meltano/meltano/issues/1014) Meltano now logs all output from each `meltano elt` run in a log file that uses the unique job*id of the run. It can be found in `.meltano/run/logs/elt*{job_id}.log`.
- [#1014](https://gitlab.com/meltano/meltano/issues/1014) Meltano now logs all output from each `meltano elt` run in a log file that uses the unique job*id of the run. It can be found in `.meltano/run/logs/elt*{job_id}.log`.
- [#1014](https://gitlab.com/meltano/meltano/issues/1014) Meltano now logs all output from each `meltano elt` run in a log file that uses the unique `job_id` of the run. It can be found in `.meltano/run/logs/elt*{job_id}.log`.
- [#955](https://gitlab.com/meltano/meltano/issues/955) Establish baseline for demo day and how they should be run

### Changes

- [#891](https://gitlab.com/meltano/meltano/issues/891) Contributors can run webapp from root directory

### Fixes

- [#1005](https://gitlab.com/meltano/meltano/issues/1005) Fix installed plugins endpoints listing identically named plugins of different types under wrong type

## 0.42.1 - (2019-09-19)

---

### Changes

- [#987](https://gitlab.com/meltano/meltano/issues/987) Update routing to match labels (verbs vs. nouns) in effort to subtly reinforce action taking vs. solely "thing" management
- [#960](https://gitlab.com/meltano/meltano/issues/960) Improve UX by instantly displaying extractor and loader configuration UIs based on "Install" or "Configure" interaction as opposed to the prior delay (side effect of async `addPlugin`)
- [#996](https://gitlab.com/meltano/meltano/issues/996) Update conditional UI analytics stats tracking at runtime vs. build-time by sourcing state from the same backend `send_anonymous_usage_stats` flag

### Fixes

- [#992](https://gitlab.com/meltano/meltano/issues/992) Fix missing GA scripts
- [#989](https://gitlab.com/meltano/meltano/issues/989) Fix UI/UX documentation regarding recent removal of `view-header`
- [#994](https://gitlab.com/meltano/meltano/issues/994) Fix stale Pipelines Count in main navigation Pipeline badge
- [#999](https://gitlab.com/meltano/meltano/issues/999) Update yarn dependencies to resolve peer dependency warning
- [#1008](https://gitlab.com/meltano/meltano/issues/1008) Fix error on "Create Pipeline Schedule" modal when no plugins have been installed
- [#1015](https://gitlab.com/meltano/meltano/issues/1008) Support SQLite database name with and without '.db' extension
- [#1007](https://gitlab.com/meltano/meltano/issues/1007) Fix pipeline with failed job not being regarded as having completed
- [#998](https://gitlab.com/meltano/meltano/issues/998) Update Analyze UI with conditional loading indicator to prevent query generation prior to connection dialects being loaded (this solution is still useful for when inference supercedes our current manual dialect selection solution)
- [#1009](https://gitlab.com/meltano/meltano/issues/1009) Fix default ConnectorSettings validation to account for `false` (unchecked) checkbox values

### Breaks

## 0.42.0 - (2019-09-16)

---

### New

- [#976](https://gitlab.com/meltano/meltano/issues/976) Route changes will update page title in the web app

### Changes

- [Marketing #48](https://gitlab.com/meltano/meltano-marketing/issues/48) Update newsletter subscription links to redirect to our new newsletter [hosted by Substack](https://meltano.substack.com)

### Fixes

- [#965](https://gitlab.com/meltano/meltano/issues/965) Fix a regression that prevented the Meltano UI to reach the Meltano API when using an external hostname.
- [#986](https://gitlab.com/meltano/meltano/issues/986) Fix an issue where the Orchestration page would not show Airflow even when it was installed.
- [#969](https://gitlab.com/meltano/meltano/issues/969) Fix an issue where the Meltano Analyze connection would not respect the `port` configuration.
- [#964](https://gitlab.com/meltano/meltano/issues/964) Fix copy button overlap issue with top navigation
- [#970](https://gitlab.com/meltano/meltano/issues/970) Fix Meltano's m5o parser and compiler to properly namespace and isolate the definitions of different custom and packaged Topics.

## 0.41.0 - (2019-09-09)

---

### New

- [#980](https://gitlab.com/meltano/meltano/issues/980) Add Cypress for e2e testing pipeline
- [#579](https://gitlab.com/meltano/meltano/issues/579) Add `meltano schedule list` to show a project's schedules
- [#942](https://gitlab.com/meltano/meltano/issues/942) Add progress bars on various routes to improve UX feedback
- [#779](https://gitlab.com/meltano/meltano/issues/779) Add various UI polish details regarding iconography use, preloading feedback, breadcrumbs, container styling, navigation, and sub-navigation

### Changes

- [#906](https://gitlab.com/meltano/meltano/issues/906) `meltano ui` will now run in `production` per default

- [#942](https://gitlab.com/meltano/meltano/issues/942) Update Analyze Connections UI to match configuration-as-modal pattern for UX consistency regarding configuration
- [#779](https://gitlab.com/meltano/meltano/issues/779) Update all "This feature is queued..." temporary UI buttons to link to the Meltano repo issues page with a contextual search term

## 0.40.0 - (2019-09-04)

---

### New

- [#927](https://gitlab.com/meltano/meltano/issues/927) Document how to manually set up a Meltano Droplet on DigitalOcean

- [#916](https://gitlab.com/meltano/meltano/issues/916) Add Transform step as first-class and adjacent step to Extract and Load
- [#916](https://gitlab.com/meltano/meltano/issues/916) Improve Create Pipeline Schedule default selection UX by leveraging "ELT recents" concept
- [#936](https://gitlab.com/meltano/meltano/issues/936) Add "Refresh Airflow" button in Orchestrate to bypass route change or full-page refresh when iframe doesn't initially inflate as expected (this will likely be automated once the root cause is determined)
- [#899](https://gitlab.com/meltano/meltano/issues/899) Add deep linking improvements to reports and dashboards to better facilitate sharing
- [#899](https://gitlab.com/meltano/meltano/issues/899) Add "Edit" and "Explore" buttons to each report instance displayed in a dashboard to enable editing said report and exploring a fresh and unselected analysis of the same model and design
- [!546](https://gitlab.com/meltano/meltano/merge_requests/546) Add new Advanced Tutorial on how to Load CSV files to Postgres

### Changes

- [#909](https://gitlab.com/meltano/meltano/issues/909) Default names will be generated for Reports and Dashboards
- [#892](https://gitlab.com/meltano/meltano/issues/892) Improve experience for parsing Snowflake URL for ID by showing processing step
- [#935](https://gitlab.com/meltano/meltano/issues/935) Update Entity Selection to be nested in the Extract step so each ELT step is consecutive
- [#886](https://gitlab.com/meltano/meltano/issues/886) Add validation for grouping settings as the next iteration of improved form validation for generated connector settings

### Fixes

- [#931](https://gitlab.com/meltano/meltano/issues/931) Fix Analyze Connections identifier mismatch resulting from recent linting refactor
- [#919](https://gitlab.com/meltano/meltano/issues/919) Fix Airflow iframe automatic UI refresh
- [#937](https://gitlab.com/meltano/meltano/issues/937) Fix Chart.vue prop type error

## 0.39.0 - (2019-08-26)

---

### New

- [#838](https://gitlab.com/meltano/meltano/issues/838) Add indicator for speed run plugins
- [#870](https://gitlab.com/meltano/meltano/issues/870) Add global footer component in docs
- [#871](https://gitlab.com/meltano/meltano/issues/871) Add contributing link in footer of docs
- [#908](https://gitlab.com/meltano/meltano/issues/908) Add auto installation for Airflow Orchestrator for improved UX
- [#912](https://gitlab.com/meltano/meltano/issues/912) Auto run the ELT of a saved Pipeline Schedule by default
- [#907](https://gitlab.com/meltano/meltano/issues/907) Add auto select of "All" for Entities Selection step and removed the performance warning (a future iteration will address the "Recommended" implementation and the display of a resulting performance warning when "All" is selected and "Recommended" ignored)
- [#799](https://gitlab.com/meltano/meltano/issues/799) Standardized code conventions on the frontend and updated related documentation (issues related to further linting enforcement will soon follow)

### Changes

- [#838](https://gitlab.com/meltano/meltano/issues/838) Speed run plugins prioritized to top of the list
- [#896](https://gitlab.com/meltano/meltano/issues/896) Add documentation for how to do patch releases
- [#910](https://gitlab.com/meltano/meltano/issues/910) Update linting rules to enforce better standards for the frontend code base
- [#885](https://gitlab.com/meltano/meltano/issues/885) Add docs for all extractors and loaders
- [#885](https://gitlab.com/meltano/meltano/issues/885) All plugin modal cards show docs text if they have docs
- [#733](https://gitlab.com/meltano/meltano/issues/733) Improve error feedback to be more specific when plugin installation errors occur

### Fixes

- [#923](https://gitlab.com/meltano/meltano/issues/923) Fix contributing release docs merge conflict issue

## 0.38.0 - (2019-08-21)

---

### New

- [#746](https://gitlab.com/meltano/meltano/issues/746) Add CTA to specific dashboard in "Add to Dashboard" sub-UI
- [#746](https://gitlab.com/meltano/meltano/issues/746) Add toast feedback on success, update, or error for schedules, reports, and dashboards
- [#814](https://gitlab.com/meltano/meltano/issues/814) Install Airflow via the Orchestration UI (we may do this in the background automatically in the future)

### Changes

- [#901](https://gitlab.com/meltano/meltano/issues/901) Update entities plugins to be alphabetically sorted for consistency with extractors ordering

### Fixes

- [#746](https://gitlab.com/meltano/meltano/issues/746) Prevent duplicate schedule, report, and dashboard creation if there is an existing item
- [#976](https://gitlab.com/meltano/meltano/issues/900) Fix fallback v976e Route changes will update page title in the web appfor Iso8601 dates/times
- [#903](https://gitlab.com/meltano/meltano/issues/903) Fix columns display issue for the base table in Analyze

### Breaks

## 0.37.2 - (2019-08-19)

---

### Fixes

- [#894](https://gitlab.com/meltano/meltano/issues/894) Fix issue with static asset paths

## 0.37.1 - (2019-08-19)

---

### Fixes

- [#894](https://gitlab.com/meltano/meltano/issues/894) Fix build issues with new Vue CLI 3 build process

## 0.37.0 - (2019-08-19)

---

### New

- [#763](https://gitlab.com/meltano/meltano/issues/763) Add inference to auto install related plugins after a user installs a specific extractor
- [#867](https://gitlab.com/meltano/meltano/issues/867) Add fallback values (if they aren't set in the `discovery.yml`) for `start date`, `start time`, and `end date` for all connectors so the user has potentially one less interaction to make per connector configuration

### Changes

- [#342](https://gitlab.com/meltano/meltano/issues/342) Swap UI app directory "webapp" and upgrade to Vue CLI 3
- [#882](https://gitlab.com/meltano/meltano/issues/882) Update navigation and subnavigation labels to verbs vs. nouns to inspire action and productivity when using the UI
- [#700](https://gitlab.com/meltano/meltano/issues/700) Update documentation to remove "\$" and trim spaces to make CLI command copy/paste easier
- [#878](https://gitlab.com/meltano/meltano/issues/878) Write a [tutorial to help users get started with PostgreSQL](http://www.meltano.com/docs/loaders.html#postgresql-database)
- [#883](https://gitlab.com/meltano/meltano/issues/883) Break Extractors and Loaders sections out in the docs
- [#889](https://gitlab.com/meltano/meltano/issues/889) Allow for githooks to lint on commit
- [#835](https://gitlab.com/meltano/meltano/issues/835) Pipeline name in Schedule creation will have an automatic default

### Fixes

- [#872](https://gitlab.com/meltano/meltano/issues/872) Updated `tap-marketo` and `tap-stripe` to leverage password input type while also improving the input type password fallback
- [#882](https://gitlab.com/meltano/meltano/issues/882) Fix recent minor regression regarding `Dashboard` routing
- [#858](https://gitlab.com/meltano/meltano/issues/858) Fix `job_state` bug so that ELT run status polling can properly resume as expected
- [#890](https://gitlab.com/meltano/meltano/issues/890) Fix implementation of default configuration setting to use less code

## 0.36.0 - (2019-08-12)

---

### New

- [#793](https://gitlab.com/meltano/meltano/issues/793) Add introduction module to Connector Settings to allow for helper text as far as signup and documentation links
- [#796](https://gitlab.com/meltano/meltano/issues/796) Add dropdown option to Connector Settings to allow for more defined UI interactions
- [#802](https://gitlab.com/meltano/meltano/issues/802) Add support for Query Filters over columns that are not selected
- [#855](https://gitlab.com/meltano/meltano/issues/855) Add empty state to Dashboards and cleaned up styling for consistency with Analyze's layout
- [#856](https://gitlab.com/meltano/meltano/issues/856) Add contextual information to the Analyze Connection UI to aid user understanding
- [#800](https://gitlab.com/meltano/meltano/issues/800) Add save success feedback for connectors, entities, and connections
- [#817](https://gitlab.com/meltano/meltano/issues/817) Add [Meltano explainer video](https://www.youtube.com/watch?v=2Glsf89WQ5w) to the front page of Meltano.com

### Changes

- [#794](https://gitlab.com/meltano/meltano/issues/794) Update Snowflake fields to have descriptions and utilize tooltip UI
- [#853](https://gitlab.com/meltano/meltano/issues/853) Improve UX for multi-attribute ordering (wider sub-UI for easier reading, clear drop target, and clearer drag animation for reenforcing sorting interaction)
- [#735](https://gitlab.com/meltano/meltano/issues/735) Update Entities UI to only display entity selection "Configure" CTAs for installed (vs. previously all) extractors
- [#548](https://gitlab.com/meltano/meltano/issues/548) Update Meltano mission, vision and path to v1 on [roadmap page](https://meltano.com/docs/roadmap.html) of Meltano.com
- [#824](https://gitlab.com/meltano/meltano/issues/824) Update `meltano select` to use the unique `tap_stream_id` instead of the `stream` property for filtering streams. This adds support for taps with multiple streams with the same name, like, for example, the ones produced by `tap-postgres` when tables with the same name are defined in different schemas.
- [#842](https://gitlab.com/meltano/meltano/issues/842) Collapse Deployment section in the docs to be under [Installation](https://meltano.com/docs/installation.html)

### Fixes

- [#855](https://gitlab.com/meltano/meltano/issues/855) Fix bug that duplicated a dashboard's `reportIds` that also prevented immediate UI feedback when reports were toggled (added or removed) from a dashboard via Analyze's "Add to Dashboard" dropdown
- [#851](https://gitlab.com/meltano/meltano/issues/851) Fix report saving and loading to work with filters and sortBy ordering
- [#852](https://gitlab.com/meltano/meltano/issues/852) Update Scheduling UI to have "Run" button at all times vs conditionally to empower users to run one-off ELT pipelines even if Airflow is installed
- [#852](https://gitlab.com/meltano/meltano/issues/852) Update Scheduling UI "Interval" column with CTA to install Airflow while communicating why via tooltip
- [#852](https://gitlab.com/meltano/meltano/issues/852) Fix initial Orchestration page hydration to properly reflect Airflow installation status
- [#831](https://gitlab.com/meltano/meltano/issues/831) Update `meltano elt` to exit with 1 and report dbt's exit code on an error message when dbt exits with a non-zero code.
- [#857](https://gitlab.com/meltano/meltano/issues/857) Update PluginDiscoveryService to use the cached `discovery.yml` when Meltano can not connect to `meltano.com` while trying to fetch a fresh version of the discovery file.
- [#850](https://gitlab.com/meltano/meltano/issues/850) Fix entities response so entities display as expected (as assumed this simple fix was due to our recent interceptor upgrade)
- [#800](https://gitlab.com/meltano/meltano/issues/800) Fix connector and connection settings to display saved settings by default while falling back and setting defaults if applicable

## 0.35.0 - (2019-08-05)

---

### New

- [!781](https://gitlab.com/meltano/meltano/merge_requests/781) Add new Advanced Tutorial on how to use tap-postgres with Meltano
- [#784](https://gitlab.com/meltano/meltano/issues/784) Add multiple attribute ordering with drag and drop ordering in the UI

### Changes

- [#784](https://gitlab.com/meltano/meltano/issues/784) As part of multiple attribute sorting and keeping the attributes and results sub-UIs in sync, we know autorun queries based on user interaction after the initial explicit "Run" button interaction

## 0.34.2 - (2019-08-01)

---

### Fixes

- [#821](https://gitlab.com/meltano/meltano/issues/821) Fix `meltano config` not properly loading settings defined in the `meltano.yml`
- [#841](https://gitlab.com/meltano/meltano/issues/841) Fix a problem when model names were mangled by the API

## 0.34.1 - (2019-07-30)

---

### Fixes

- [#834](https://gitlab.com/meltano/meltano/issues/834) Fixed a problem with the Meltano UI not having the proper API URL set

## 0.34.0 - (2019-07-29)

---

### New

- [#757](https://gitlab.com/meltano/meltano/issues/757) Update 'meltano permissions' to add support for GRANT ALL and FUTURE GRANTS on tables in schemas
- [#760](https://gitlab.com/meltano/meltano/issues/760) Update 'meltano permissions' to add support for granting permissions on VIEWs
- [#812](https://gitlab.com/meltano/meltano/issues/812) `meltano ui` will now stop stale Airflow workers when starting
- [#762](https://gitlab.com/meltano/meltano/issues/762) Added run ELT via the UI (manages multiple and simultaneous runs)
- [#232](https://gitlab.com/meltano/meltano/issues/232) Meltano now bundles Alembic migrations to support graceful database upgrades

### Changes

- [#828](https://gitlab.com/meltano/meltano/issues/828) Docker installation instructions have been dogfooded, clarified, and moved to Installation section
- [#944](https://gitlab.com/meltano/meltano/issues/944) Update the Transform step's default to "Skip"

### Fixes

- [#807](https://gitlab.com/meltano/meltano/issues/807) Fix filter input validation when editing saved filters
- [#822](https://gitlab.com/meltano/meltano/issues/822) Fix pipeline schedule naming via slugify to align with Airflow DAG naming requirements
- [#820](https://gitlab.com/meltano/meltano/issues/820) Fix `meltano select` not properly connecting to the system database
- [#787](https://gitlab.com/meltano/meltano/issues/787) Fix results sorting to support join tables
- [#832](https://gitlab.com/meltano/meltano/issues/832) Fix schedule creation endpoint to return properly typed response (this became an issue as a result of our recent case conversion interceptor)
- [#819](https://gitlab.com/meltano/meltano/issues/819) Running the Meltano UI using gunicorn will properly update the system database

## 0.33.0 - (2019-07-22)

---

### New

- [#788](https://gitlab.com/meltano/meltano/issues/788) Reydrate filters in Analyze UI after loading a saved report containing filters

### Changes

- [#804](https://gitlab.com/meltano/meltano/issues/804) Connection set in the Design view are now persistent by Design

### Fixes

- [#788](https://gitlab.com/meltano/meltano/issues/788) Properly reset the default state of the Analyze UI so stale results aren't displayed during a new analysis
- [!806](https://gitlab.com/meltano/meltano/merge_requests/806) Fix filters editing to prevent input for `is_null` and `is_not_null` while also ensuring edits to existing filter expressions types adhere to the same preventitive input.
- [#582](https://gitlab.com/meltano/meltano/issues/582) Remove the `export` statements in the default `.env` initialized by `meltano init`.
- [#816](https://gitlab.com/meltano/meltano/issues/816) Fix `meltano install` failing when connections where specified in the `meltano.yml`
- [#786](https://gitlab.com/meltano/meltano/issues/786) Fixed an issue with the SQL engine would mixup table names with join/design names
- [#808](https://gitlab.com/meltano/meltano/issues/808) Fix filter aggregate value with enforced number via `getQueryPayloadFromDesign()` as `input type="number"` only informs input keyboards on mobile, and does not enforce the Number type as expected

## 0.32.2 - (2019-07-16)

---

### New

- [#759](https://gitlab.com/meltano/meltano/issues/759) Added filtering functionality to the Analyze UI while additionally cleaning it up from a UI/UX lens

## 0.32.1 - (2019-07-15)

---

### Fixes

- [#792](https://gitlab.com/meltano/meltano/issues/792) Fix an error when trying to schedule an extractor that didn't expose a `start_date`.

## 0.32.0 - (2019-07-15)

---

### New

- [!718](https://gitlab.com/meltano/meltano/merge_requests/718) Add support for filters (WHERE and HAVING clauses) to MeltanoQuery and Meltano's SQL generation engine
- [#748](https://gitlab.com/meltano/meltano/issues/748) Added the `Connections` plugin to move the Analyze connection settings to the system database
- [#748](https://gitlab.com/meltano/meltano/issues/748) Added the `meltano config` command to manipulate a plugin's configuration

### Fixes

[!726](https://gitlab.com/meltano/meltano/merge_requests/726) Fixed InputDateIso8601's default value to align with HTML's expected empty string default

## 0.31.0 - (2019-07-08)

---

### New

- [#766](https://gitlab.com/meltano/meltano/issues/766) Add Codeowners file so that the "approvers" section on MRs is more useful for contributors
- [#750](https://gitlab.com/meltano/meltano/issues/750) Various UX updates (mostly tooltips) to make the configuration UI for scheduling orchestration easier to understand
- [#739](https://gitlab.com/meltano/meltano/issues/739) Updated `discovery.yml` for better consistency of UI order within each connector's settings (authentication -> contextual -> start/end dates). Improved various settings' `kind`, `label`, and `description`. Added a `documentation` prop to provide a documentation link for involved settings (temp until we have better first class support for more complex setting types)

### Fixes

- [#737](https://gitlab.com/meltano/meltano/issues/737) Fixed UI flash for connector settings when installation is complete but `configSettings` has yet to be set
- [#751](https://gitlab.com/meltano/meltano/issues/751) Fixed the Orchestrations view by properly checking if Airflow is installed so the correct directions display to the user

## 0.30.0 - (2019-07-01)

---

### New

- [#736](https://gitlab.com/meltano/meltano/issues/736) Add "Cancel", "Next", and a message to the entities UI when an extractor doesn't support discovery and thus entity selection
- [#730](https://gitlab.com/meltano/meltano/issues/730) Updated Analyze Models page UI with improved content organization so it is easier to use
- [#710](https://gitlab.com/meltano/meltano/issues/710) Updated connector (extractor and loader) settings with specific control type (text, password, email, boolean, and date) per setting, added form validation, and added an inference by default for password and token fields as a protective measure
- [#719](https://gitlab.com/meltano/meltano/issues/719) Added InputDateIso8601.vue component to standardize date inputs in the UI while ensuring the model data remains in Iso8601 format on the frontend.
- [#643](https://gitlab.com/meltano/meltano/issues/643) Updated `minimallyValidated` computeds so that new users are intentionally funneled through the pipelines ELT setup UI (previously they could skip past required steps)
- [#752](https://gitlab.com/meltano/meltano/issues/752) Fix the schedule having no start_date when the extractor didn't expose a `start_date` setting

### Fixes

- [!703](https://gitlab.com/meltano/meltano/merge_requests/703) Fix `ScheduleService` instantiation due to signature refactor

## 0.29.0 - (2019-06-24)

---

### New

- [#724](https://gitlab.com/meltano/meltano/issues/724) Add the `model-gitlab-ultimate` plugin to Meltano. It includes .m5o files for analyzing data available for Gitlab Ultimate or Gitlab.com Gold accounts (e.g. Epics, Epic Issues, etc) fetched using the Gitlab API. Repository used: https://gitlab.com/meltano/model-gitlab-ultimate
- [#723](https://gitlab.com/meltano/meltano/issues/723) Add proper signage and dedicated sub-navigation area in views/pages. Standardized the view -> sub-view markup relationships for consistent layout. Directory refactoring for improved organization.
- [#612](https://gitlab.com/meltano/meltano/issues/612) Move the plugins' configuration to the database, enabling configuration from the UI

### Changes

- [#636](https://gitlab.com/meltano/meltano/issues/636) Refactored connector logo related logic into a ConnectorLogo component for code cleanliness, reusability, and standardization
- [#728](https://gitlab.com/meltano/meltano/issues/728) Change error notification button link to open the bugs issue template

### Fixes

- [#718](https://gitlab.com/meltano/meltano/issues/718) Fix dynamically disabled transforms always running. Transforms can now be dynamically disabled inside a dbt package and Meltano will respect that. It will also respect you and your time.
- [#684](https://gitlab.com/meltano/meltano/issues/684) Enables WAL on SQLite to handle concurrent processes gracefully
- [#732](https://gitlab.com/meltano/meltano/issues/732) Fix plugin installation progress bar that wasn't updating upon installation completion

## 0.28.0 - (2019-06-17)

---

### New

- [!683](https://gitlab.com/meltano/meltano/issues/683) Add `--start-date` to `meltano schedule` to give the control over the catch up logic to the users
- [#651](https://gitlab.com/meltano/meltano/issues/651) Added model installation in the Analyze UI to bypass an otherwise "back to the CLI step"
- [#676](https://gitlab.com/meltano/meltano/issues/676) Add pipeline schedule UI for viewing and saving pipeline schedules for downstream use by Airflow/Orchestration

### Changes

- [#708](https://gitlab.com/meltano/meltano/issues/708) Enable `tap-gitlab` to run using Gitlab Ultimate and Gitlab.com Gold accounts and extract Epics and Epic Issues.
- [#711](https://gitlab.com/meltano/meltano/issues/711) Add new call to action for submitting an issue on docs site
- [#717](https://gitlab.com/meltano/meltano/issues/717) Enable `dbt-tap-gitlab` to run using Gitlab Ultimate and Gitlab.com Gold accounts and generate transformed tables that depend on Epics and Epic Issues.

### Fixes

- [#716](https://gitlab.com/meltano/meltano/issues/716) Fix entities UI so only installed extractors can edit selections
- [#715](https://gitlab.com/meltano/meltano/issues/715) Remove reimport of Bulma in `/orchestration` route to fix borked styling

## 0.27.0 - (2019-06-10)

---

### New

- [!640](https://gitlab.com/meltano/meltano/merge_requests/640) Google Analytics logo addition for recent tap-google-analytics Extractor addition
- [#671](https://gitlab.com/meltano/meltano/issues/671) Add the `tap-google-analytics` transform to Meltano. It is using the dbt package defined in https://gitlab.com/meltano/dbt-tap-google-analytics
- [#672](https://gitlab.com/meltano/meltano/issues/672) Add the `model-google-analytics` plugin to Meltano. It includes .m5o files for analyzing data fetched from the Google Analytics Reporting API. Repository used: https://gitlab.com/meltano/model-google-analytics
- [#687](https://gitlab.com/meltano/meltano/issues/687) Implemented a killswitch to prevent undefined behaviors when a Meltano project is not compatible with the installed `meltano` version

### Fixes

- [#661](https://gitlab.com/meltano/meltano/issues/661) Fixed empty UI for extractors that lack configuration settings by providing feedback message with actionable next steps
- [#663](https://gitlab.com/meltano/meltano/issues/663) Fixed Airflow error when advancing to Orchestration step after installing and saving a Loader configuration
- [#254](https://gitlab.com/meltano/meltano/issues/254) Fixed `meltano init` not working on terminal with cp1252 encoding
- [#254](https://gitlab.com/meltano/meltano/issues/254) Fixed `meltano add/install` crashing on Windows
- [#664](https://gitlab.com/meltano/meltano/issues/664) Minor CSS fix ensuring Airflow UI height is usable (side-effect of recent reparenting)
- [#679](https://gitlab.com/meltano/meltano/issues/679) Fix an issue with `meltano select` emitting duplicate properties when the property used the `anyOf` type
- [#650](https://gitlab.com/meltano/meltano/issues/650) Add `MELTANO_DISABLE_TRACKING` environment variable to disable all tracking
- [#670](https://gitlab.com/meltano/meltano/issues/670) Update tests to not send tracking events

## 0.26.0 - (2019-06-03)

---

### New

- [#603](https://gitlab.com/meltano/meltano/issues/603) `meltano select` now supports raw JSON Schema as a valid Catalog
- [#537](https://gitlab.com/meltano/meltano/issues/537) Add Extractor for Google Analytics (`tap-google-analytics`) to Meltano. It uses the tap defined in https://gitlab.com/meltano/tap-google-analytics/

### Changes

- [#621](https://gitlab.com/meltano/meltano/issues/621) Added new tutorial for tap-gitlab
- [#657](https://gitlab.com/meltano/meltano/issues/657) Update Analyze page to have single purpose views

### Fixes

- [#645](https://gitlab.com/meltano/meltano/issues/645) Fixed confusion around Loader Settings and Analytics DB Connector Settings
- [#580](https://gitlab.com/meltano/meltano/issues/580) Fixed `project_compiler` so the Analyze page can properly display custom topics
- [#658](https://gitlab.com/meltano/meltano/issues/658) Fixed the Analyze page when no models are present
- [#603](https://gitlab.com/meltano/meltano/issues/603) Fix an issue where `meltano select` would incorrectly report properties as excluded
- [#603](https://gitlab.com/meltano/meltano/issues/603) Fix an issue where `meltano select` incorrectly flatten nested properties
- [#553](https://gitlab.com/meltano/meltano/issues/553) Fix an issue where running `meltano select --list` for the first time would incorrectly report properties

### Break

## 0.25.0 - (2019-05-28)

---

### New

- [#586](https://gitlab.com/meltano/meltano/issues/586) `meltano ui` now automatically start Airflow if installed; Airflow UI available at `Orchestration`.
- [#592](https://gitlab.com/meltano/meltano/issues/592) Added baseline UX feedback via toast for uncaught API response errors with a link to "Submit Bug"
- [#642](https://gitlab.com/meltano/meltano/issues/642) Improved UX during extractor plugin installation so settings can be configured _during_ installation as opposed to waiting for the (typically lengthy) install to complete
- [!647](https://gitlab.com/meltano/meltano/merge_requests/647) Added preloader for occasional lengthy extractor loading and added feedback for lengthy entities loading
- [#645](https://gitlab.com/meltano/meltano/issues/645) Added an Analyze landing page to facilitate future sub-UIs including the Analyze database settings; Added proper Loader Settings UI.

### Fixes

- [#645](https://gitlab.com/meltano/meltano/issues/645) Fixed confusion around Loader Settings and Analyze database settings

## 0.24.0 - (2019-05-06)

---

### New

- [#622](https://gitlab.com/meltano/meltano/issues/622) Added ELT flow UI Routes & Deep Linking to advance user through next steps after each step's save condition vs. requiring them to manually click the next step to advance
- [#598](https://gitlab.com/meltano/meltano/issues/598) Updated color and greyscale use in the context of navigation and interactive elements to better communicate UI hierarchy
- [#607](https://gitlab.com/meltano/meltano/issues/607) Add "All/Default/Custom" button bar UI for improved entities selection UX
- [#32](https://gitlab.com/meltano/meltano-marketing/issues/32) Integrate Algolia Search for docs
- [#590](https://gitlab.com/meltano/meltano/issues/590) Add documentation for deploying Meltano in ECS
- [#628](https://gitlab.com/meltano/meltano/issues/628) Add documentation for tap-mongodb
- [!605](https://gitlab.com/meltano/meltano/merge_requests/605) Added tooltips for areas of UI that are WIP for better communication of a feature's status

### Changes

- [375](https://gitlab.com/meltano/meltano/issues/375) Meltano can now run on any host/port

### Fixes

- [#595](https://gitlab.com/meltano/meltano/issues/595) Fix `meltano invoke` not working properly with `dbt`
- [#606](https://gitlab.com/meltano/meltano/issues/606) Fix `SingerRunner.bookmark_state()` to properly handle and store the state output from Targets as defined in the Singer.io Spec.

## 0.23.0 - (2019-04-29)

---

### New

- [#32](https://gitlab.com/meltano/meltano-marketing/issues/32) Integrate Algolia Search for docs

### Changes

- [#522](https://gitlab.com/meltano/meltano/issues/522) Update Carbon tutorial with new instructions and screenshots

## 0.22.0 - (2019-04-24)

---

### New

- [#477](https://gitlab.com/meltano/meltano/issues/477) Add ability for users to sign up for email newsletters
- [!580](https://gitlab.com/meltano/meltano/merge_requests/580) Add sorting to plugins for improved UX, both UI via extractors/loaders/etc. and `meltano discover all` benefit from sorted results
- [!528](https://gitlab.com/meltano/meltano/issues/528) Add documentation for RBAC alpha feature and environment variables

### Changes

- [#588](https://gitlab.com/meltano/meltano/issues/588) Updated core navigation and depth hierarchy styling to facilitate main user flow and improved information architecture
- [#591](https://gitlab.com/meltano/meltano/issues/591) Revert #484: remove `meltano ui` being run outside a Meltano project.
- [#584](https://gitlab.com/meltano/meltano/issues/584) Initial v1 for enabling user to setup ELT linearly through the UI via a guided sequence of steps

### Fixes

- [#600](https://gitlab.com/meltano/meltano/issues/600) Fix a bug with meltano select when the extractor would output an invalid schema
- [#597](https://gitlab.com/meltano/meltano/issues/597) Automatically open the browser when `meltano ui` is run

## 0.21.0 - (2019-04-23)

---

### New

- [#477](https://gitlab.com/meltano/meltano/issues/477) Add ability for users to sign up for email newsletters

### Changes

- [#591](https://gitlab.com/meltano/meltano/issues/591) Revert #484: remove `meltano ui` being run outside a Meltano project.

## 0.20.0 - (2019-04-15)

---

### New

- Add documentation on custom transformations and models. Link to Tutorial: https://www.meltano.com/tutorials/create-custom-transforms-and-models.html

## 0.19.1 - (2019-04-10)

---

### New

- [#539](https://gitlab.com/meltano/meltano/issues/539) Add Tutorial for "Using Jupyter Notebooks" with Meltano
- [#534](https://gitlab.com/meltano/meltano/issues/534) Add UI entity selection for a given extractor
- [#520](https://gitlab.com/meltano/meltano/issues/520) Add v1 UI for extractor connector settings
- [#486](https://gitlab.com/meltano/meltano/issues/486) Add the `model-gitlab` plugin to Meltano. It includes .m5o files for analyzing data fetched using the Gitlab API. Repository used: https://gitlab.com/meltano/model-gitlab
- [#500](https://gitlab.com/meltano/meltano/issues/500) Add the `model-stripe` plugin to Meltano. It includes .m5o files for analyzing data fetched using the Stripe API. Repository used: https://gitlab.com/meltano/model-stripe
- [#440](https://gitlab.com/meltano/meltano/issues/440) Add the `model-zuora` plugin to Meltano. It includes .m5o files for analyzing data fetched using the Zuora API. Repository used: https://gitlab.com/meltano/model-zuora
- [#541](https://gitlab.com/meltano/meltano/issues/541) Add a 404 page for missing routes on the web app

### Fixes

- [#576](https://gitlab.com/meltano/meltano/issues/576) Fix switching between designs now works
- [#555](https://gitlab.com/meltano/meltano/issues/555) Fix `meltano discover` improperly displaying plugins
- [#530](https://gitlab.com/meltano/meltano/issues/530) Fix query generation for star schemas
- [#575](https://gitlab.com/meltano/meltano/issues/575) Move Airflow configuration to .meltano/run/airflow
- [#571](https://gitlab.com/meltano/meltano/issues/571) Fix various routing and API endpoint issues related to recent `projects` addition

## 0.19.0 - (2019-04-08)

---

### New

- [#513](https://gitlab.com/meltano/meltano/issues/513) Added initial e2e tests for the UI
- [#431](https://gitlab.com/meltano/meltano/issues/431) Add the `tap-zendesk` transform to Meltano. It is using the dbt package defined in https://gitlab.com/meltano/dbt-tap-zendesk
- [484](https://gitlab.com/meltano/meltano/issues/484) Updated `meltano ui` to automatically launch the UI, and projects from the UI (previously only an option in the CLI)
- [#327](https://gitlab.com/meltano/meltano/issues/327) Add `meltano add --custom` switch to enable integration of custom plugins
- [#540](https://gitlab.com/meltano/meltano/issues/540) Add CHANGELOG link in intro section of the docs
- [#431](https://gitlab.com/meltano/meltano/issues/431) Add the `model-zendesk` plugin to Meltano. It includes .m5o files for analyzing data fetched using the Zendesk API. Repository used: https://gitlab.com/meltano/model-zendesk
- [!544](https://gitlab.com/meltano/meltano/merge_requests/544) Add support for extracting data from CSV files by adding [tap-csv](https://gitlab.com/meltano/tap-csv) to Meltano
- [#514](https://gitlab.com/meltano/meltano/issues/514) Add 'airflow' orchestrators plugin to enable scheduling
- Add the `tap-zuora` transform to Meltano. It is using the dbt package defined in https://gitlab.com/meltano/dbt-tap-zuora

### Changes

- [#455](https://gitlab.com/meltano/meltano/issues/455) Add documentation about `target-snowflake`

### Fixes

- [#507](https://gitlab.com/meltano/meltano/issues/507) Ensure design name and table name don't need to match so multiple designs can leverage a single base table
- [#551](https://gitlab.com/meltano/meltano/issues/551) Fix HDA queries generated when an attribute is used both as a column and as an aggregate.
- [#559](https://gitlab.com/meltano/meltano/issues/559) Add support for running custom transforms for taps without default dbt transforms.

## 0.18.0 - (2019-04-02)

---

### New

- [#432](https://gitlab.com/meltano/meltano/issues/432) Add the `tap-zuora` transform to Meltano. It is using the dbt package defined in https://gitlab.com/meltano/dbt-tap-zuora

### Changes

- Remove Snowflake references from advanced tutorial.
- [#2 dbt-tap-zuora](https://gitlab.com/meltano/dbt-tap-zuora/issues/2) Remove custom SFDC related attributes from Zuora Account and Subscription Models
- Update [Contributing - Code Style](https://meltano.com/docs/contributing.html#code-style) documentation to including **pycache** troubleshooting

### Fixes

- [#529](https://gitlab.com/meltano/meltano/issues/529) Resolve "SFDC Tutorial - ELT Fails due to invalid schema.yml" by [#4 dbt-tap-salesforce](https://gitlab.com/meltano/dbt-tap-salesforce/issues/4) removing the schema.yml files from the dbt models for tap-salesforce.
- [#502](https://gitlab.com/meltano/meltano/issues/502) Fix the situation where an m5o has no joins, the design still will work.

## 0.17.0 - (2019-03-25)

---

### New

- [#485](https://gitlab.com/meltano/meltano/issues/485) Added various UI unit tests to the Analyze page
- [#370](https://gitlab.com/meltano/meltano/issues/370) Enabled authorization using role-based access control for Designs and Reports

### Changes

- [#283](https://gitlab.com/meltano/meltano/issues/283) Silence pip's output when there is not error
- [#468](https://gitlab.com/meltano/meltano/issues/468) Added reminder in docs regarding the need for `source venv/bin/activate` in various situations and added minor copy updates

### Fixes

- [#433](https://gitlab.com/meltano/meltano/issues/433) Add the `sandbox` configuration to `tap-zuora`.
- [#501](https://gitlab.com/meltano/meltano/issues/501) Fix `meltano ui` crashing when the OS ran out of file watcher.
- [#510](https://gitlab.com/meltano/meltano/issues/510) Fix an issue when finding the current Meltano project in a multi-threaded environment.
- [#494](https://gitlab.com/meltano/meltano/issues/494) Improved documentation around tutorials and Meltano requirements
- [#492](https://gitlab.com/meltano/meltano/issues/492) A few small contextual additions to help streamline the release process
- [#503](https://gitlab.com/meltano/meltano/issues/503) Fix a frontend sorting issue so the backend can properly generate an up-to-date query

## 0.16.0 - (2019-03-18)

---

### New

- Add support for extracting data from Gitlab through the updated tap-gitlab (https://gitlab.com/meltano/tap-gitlab)
- Add the `tap-gitlab` transform to Meltano. It is using the dbt package defined in https://gitlab.com/meltano/dbt-tap-gitlab
- Add "Copy to Clipboard" functionality to code block snippets in the documentation
- Add the `tap-stripe` transform to Meltano. It is using the dbt package defined in https://gitlab.com/meltano/dbt-tap-stripe
- Add new command `meltano add model [name_of_model]`
- Add models to the available plugins

### Changes

- Various documentation [installation and tutorial improvements](https://gitlab.com/meltano/meltano/issues/467#note_149858308)
- Added troubleshooting button to help users add context to a pre-filled bug issue

### Fixes

- Fix the API database being mislocated
- Replaced the stale Meltano UI example image in the Carbon Emissions tutorial
- 473: Fix the docker image (meltano/meltano) from failing to expose the API

## 0.15.1 - (2019-03-12)

---

### Fixes

- locks down dependencies for issues with sqlalchemy snowflake connector

## 0.15.0 - (2019-03-11)

---

### New

- Add Salesforce Tutorial to the docs
- Add documentation for the permissions command
- Add tracking for the `meltano ui` command

### Fixes

- Updated analytics to properly recognize SPA route changes as pageview changes

## 0.14.0 - (2019-03-04)

---

### New

- Update stages table style in docs
- Add custom transforms and models tutorial to the docs

### Changes

- Add api/v1 to every route
- Update DbtService to always include the my_meltano_project model when transform runs

### Fixes

- Resolved duplicate display issue of Dashboards and Reports on the Files page
- Removed legacy `carbon.dashboard.m5o` (regression from merge)
- Updated dashboards and reports to use UI-friendly name vs slugified name
- Fix minor clipped display issue of right panel on `/settings/database`
- Fix minor display spacing in left panel of Settings
- Fix dashboard page to properly display a previously active dashboard's updated reports
- Fix pre-selected selections for join aggregates when loading a report
- Fix charts to display multiple aggregates (v1)
- Fix 404 errors when refreshing the frontend
- Fix a regression where the Topics would not be shown in the Files page

## 0.13.0 - (2019-02-25)

---

### New

- Add the `tap-salesforce` transform to Meltano. It is using the dbt package defined in https://gitlab.com/meltano/dbt-tap-salesforce
- Add m5o model and tables for tap-salesforce
- Updated the deep-link icon (for Dashboards/Reports on the Files page)

### Changes

- Polished the RBAC view, making it clearer the feature is experimental.
- Rename "Models" to "Topics"
- Use the current connection's schema when generating queries at run time for Postgres Connections.
- Add support for multiple Aggregates over the same attribute when generating HDA queries.

## 0.12.0 - (2019-02-21)

---

### New

- UI cleanup across routes (Analyze focus) and baseline polish to mitigate "that looks off comments"
- Update installation and contributing docs
- Meltano implement role-based access control - [!368](https://gitlab.com/meltano/meltano/merge_requests/368)
- Add version CLI commands for checking current Meltano version
- Add deep linking to dashboards
- Add deep linking to reports

### Fixes

- Fixed a problem when environment variables where used as default values for the CLI - [!390](https://gitlab.com/meltano/meltano/merge_requests/390)
- Fixed dashboards initial load issue due to legacy (and empty) `carbon.dashboard.m5o` file
- New standardized approach for `.m5o` id generation (will need to remove any dashboard.m5o and report.m5o)

## 0.11.0 - (2019-02-19)

---

### New

- Update installation and contributing docs
- Add support for generating Hyper Dimensional Aggregates (HDA)
- Add internal Meltano classes for representing and managing Designs, Table, Column, Aggregate, Definitions, and Query definitions

### Changes

- Move core functionality out of `api/controllers` to `/core/m5o` (for m5o and m5oc management) and `/core/sql` (for anything related to sql generation)

### Fixes

- Fixed a problem when environment variables where used as default values for the CLI - [!390](https://gitlab.com/meltano/meltano/merge_requests/390)

## 0.10.0 - (2019-02-12)

---

### New

- Add gunicorn support for Meltano UI as a WSGI application - [!377](https://gitlab.com/meltano/meltano/merge_requests/377)
- Meltano will now generate the minimal joins when building SQL queries - [!382](https://gitlab.com/meltano/meltano/merge_requests/382)

### Changes

- Add analytics to authentication page
- Meltano will now use SQLite for the job log. See https://meltano.com/docs/architecture.html#job-logging for more details.
- Removed manual `source .env` step in favor of it running automatically

### Fixes

- Meltano will correctly source the `.env`
- fixed charts to render as previously they were blank
- Fixed Analyze button groupd CSS to align as a single row

### Breaks

- Meltano will now use SQLite for the job log. See https://meltano.com/docs/architecture.html#job-logging for more details.
- URL routing updates ('/model' to '/files', removed currently unused '/extract', '/load', '/transform' and '/project/new')

## 0.9.0 - (2019-02-05)

---

### New

- add ability to save reports
- add ability to update an active report during analysis
- add ability to load reports
- add dashboards page and related add/remove report functionality

### Changes

- Generate default `Meltano UI` connection for the `meltano.db` SQLite DB when a new project is created with `meltano init`
- updated main navigation to Files, Analysis, and Dashboards
- Update the `meltano permissions grant` command to fetch the existing permissions from the Snowflake server and only return sql commands for permissions not already assigned
- Add `--diff` option to the `meltano permissions grant` command to get a full diff with the permissions already assigned and new ones that must be assigned

### Fixes

- Entry model definition correctly defines `region_id`.
- Updated the Fundamentals documentation section regarding reports
- Fixed Files page for empty state of Dashboards and Reports
- Fixed Analyze page's left column to accurately preselect columns and aggregates after loading a report

## 0.8.0 - (2019-01-29)

---

### New

- Add tracking of anonymous `meltano cli` usage stats to Meltano's Google Analytics Account
- Add `project_config.yml` to all meltano projects to store concent for anonymous usage tracking and the project's UUID

### Changes

- Add `--no_usage_stats` option to `meltano init <project_name>` to allow users to opt-out from anonymous usage stats tracking
- Bundled Meltano models are now SQLite compatible.

## 0.7.0 - (2019-01-22)

---

### New

- Added basic authentication support for meltano ui.
- Meltano will now automatically source the .env
- Updated docs with `.m5o` authoring requirements and examples
- add support for timeframes in tables
- add basic analytics to understand usage
- add disabled UI for the lack of timeframes support in sqlite
- update Results vs. SQL UI focus based on a results response or query update respectively

### Changes

- Meltano will now discover components based on `https://meltano.com/discovery.yml`
- sample designs are now packaged with meltano

### Fixes

- Updated mobile menu to work as expected
- Updated tutorial docs with improved CLI commands and fixed the host setting to `localhost`

## 0.6.1 - (2019-01-15)

---

## 0.6.0 - (2019-01-15)

---

### New

- add new command `meltano add transform [name_of_dbt_transformation]`
- add transforms to the available plugins

### Changes

- Auto install missing plugins when `meltano elt` runs
- Terminology updates for simpler understanding

### Fixes

- Edit links on the bottom of doc pages are working now

### Breaks

- Updated docs tutorial bullet regarding inaccurate "Validate" button

## 0.5.0 - (2019-01-09)

---

### New

- ensure `meltano init <project-name>` runs on windows
- settings ui now provides sqlite-specific controls for sqlite dialect
- add `target-sqlite` to available loaders for meltano projects
- add new command `meltano add transformer [name_of_plugin]`
- add transformers (dbt) to the available plugins

### Changes

- extractors and loaders are arguments in the elt command instead of options
- `meltano www` is now `meltano ui`
- remove dbt installation from `meltano init`
- move everything dbt related under `transform/`
- update `meltano elt` to not run transforms by default
- update `meltano elt` to auto generate the job_id (job_id has been converted to an optional argument)

### Fixes

- left joins now work correctly in analyze.
- fixed broken sql toggles in analyze view
- fixed sql output based on sql toggles in analyze view

## 0.4.0 - (2019-01-03)

---

### New

- add Using Superset with Meltano documentation

## 0.3.3 - (2018-12-21)

---

## 0.3.2 - (2018-12-21)

---

## 0.3.1 - (2018-12-21)

---

### Changes

- add default models for 'tap-carbon-intensity'.
- Meltano Analyze is now part of the package.
- removes database dependency from Meltano Analyze and uses .ma files
- update the error message when using Meltano from outside a project - [!238](https://gitlab.com/meltano/meltano/merge_requests/238)

## 0.3.0 - (2018-12-18)

---

### New

- updated Settings view so each database connection can be independently disconnected
- add `meltano select` to manage what is extracted by a tap.

### Changes

- documentation site will utilize a new static site generation tool called VuePress

- meltano.com will be deployed from the meltano repo

### Fixes

- model dropdown now updates when updating database (no longer requires page refresh)
- prevent model duplication that previously occurred after subsequent "Update Database" clicks

## 0.2.2 - (2018-12-11)

---

### Changes

- documentation site will utilize a new static site generation tool called VuePress
- first iteration of joins (working on a small scale)

## 0.2.1 - (2018-12-06)

---

### Fixes

- resolve version conflict for `idna==2.7`
- fix the `discover` command in the docker images
- fix the `add` command in the docker images
- fix module not found for meltano.core.permissions.utils

## 0.2.0 - (2018-12-04)

---

### New

- add `meltano permissions grant` command for generating permission queries for Postgres and Snowflake - [!90](https://gitlab.com/meltano/meltano/merge_requests/90)
- add 'tap-stripe' to the discovery

### Changes

- demo with [carbon intensity](https://gitlab.com/meltano/tap-carbon-intensity), no API keys needed
- .ma file extension WIP as alternative to lkml

### Fixes

- fix order in Meltano Analyze

## 0.1.4 - (2018-11-27)

### Fixes

- add default values for the 'www' command - [!185](https://gitlab.com/meltano/meltano/merge_requests/185)
- add CHANGELOG.md
- fix a problem with autodiscovery on taps - [!180](https://gitlab.com/meltano/meltano/merge_requests/180)

### Changes

- move the 'api' extra package into the default package
- add 'tap-fastly' to the discovery

---

## 0.1.3

### Changes

- remove `setuptools>=40` dependency
- `meltano` CLI is now in the `meltano` package

## 0.1.2

### Fixes

- target output state is now saved asynchronously

## 0.1.1

### Changes

- initial release<|MERGE_RESOLUTION|>--- conflicted
+++ resolved
@@ -13,11 +13,8 @@
 
 ### Changes
 
-<<<<<<< HEAD
 - [#1527](https://gitlab.com/meltano/meltano/issues/1527) Update the dashboard modal header to properly differentiate between "Create" and "Edit"
-=======
 - [#1456](https://gitlab.com/meltano/meltano/issues/1456) 404 Error page now has better back functionality and ability to file new issues directly from the page
->>>>>>> 871837b1
 
 ### Fixes
 
