# CHANGELOG

All notable changes to this project will be documented in this file.
This project adheres to [Semantic Versioning](http://semver.org/) and [Keep a Changelog](http://keepachangelog.com/).

## Unreleased

---

### New

### Changes

### Fixes

- [#1588](https://gitlab.com/meltano/meltano/issues/1588) Update `scrollTo` behavior in Job Log to work across browsers

<<<<<<< HEAD
=======
### Breaks

>>>>>>> 2ad499eb
## 1.17.1 - (2020-01-29)

---

### Changes

- [#1625](https://gitlab.com/meltano/meltano/issues/1625) Update docs on meltano.com to only include extractors and loaders provided in the hosted version of Meltano.
- [#1590](https://gitlab.com/meltano/meltano/issues/1590) Add additional targets to `dbt clean`
- [#1655](https://gitlab.com/meltano/meltano/issues/1655) Add UX message to close buttons in Job Log Modal to reinforce that the pipeline still runs after closing (Ben's hover idea)

### Fixes

- [#1618](https://gitlab.com/meltano/meltano/issues/1618) Fix an issue where an expired session would not redirect to the Login page
- [#1630](https://gitlab.com/meltano/meltano/issues/1630) Fix an integrations setup bug that prevented subsequent pipelines to be created unless a full page refresh occurred

## 1.17.0 - (2020-01-27)

---

### New

- [#1462](https://gitlab.com/meltano/meltano/issues/1462) User will be able to reorder dashboard reports
- [#1482](https://gitlab.com/meltano/meltano/issues/1482) Add future grants and revocations for schemas, tables, and views for roles in the `meltano permissions` command
- [#1376](https://gitlab.com/meltano/meltano/issues/1376) Add last updated date to reports
- [#1409](https://gitlab.com/meltano/meltano/issues/1409) Add data start date to Analysis page

- [#1241](https://gitlab.com/meltano/meltano/issues/1241) Add `dashboard` plugin type to enable bundling curated reports and dashboards for data sources
- [#1241](https://gitlab.com/meltano/meltano/issues/1241) Add `--include-related` flag to `meltano add` and `meltano install` to automatically install related plugins based on namespace
- [#1241](https://gitlab.com/meltano/meltano/issues/1241) Add default dashboard and reports for Google Analytics

### Changes

- [#1481](https://gitlab.com/meltano/meltano/issues/1481) Add table and view revocations for roles in the `meltano permissions` command
- [#1459](https://gitlab.com/meltano/meltano/issues/1459) Users can no longer install tap-carbon-intensity from the UI

### Fixes

- [#1600](https://gitlab.com/meltano/meltano/issues/1600) Fix tooltip for Data Source "Connect" buttons
- [#1605](https://gitlab.com/meltano/meltano/issues/1605) Fix an infinite loop causing extraneous API calls to the configuration endpoint
- [#1561](https://gitlab.com/meltano/meltano/issues/1561) Fix `onFocusInput()` to properly focus-and-auto-scroll to `<input type='file'>`s in the data source docs UI
- [#1561](https://gitlab.com/meltano/meltano/issues/1561) Fix `<input type='file'>` styling to better accommodate flexible widths

## 1.16.1 - (2020-01-23)

---

### New

- [#1592](https://gitlab.com/meltano/meltano/issues/1592) Add MAX and MIN aggregate functions to Meltano Models
- [#1552](https://gitlab.com/meltano/meltano/issues/1552) Add "Custom" data source CTA to link to the create custom data source docs
- [#1462](https://gitlab.com/meltano/meltano/issues/1462) User will be able to reorder dashboard reports

### Changes

- [#1510](https://gitlab.com/meltano/meltano/issues/1510) Remove breadcrumbs (not currently useful)
- [#1589](https://gitlab.com/meltano/meltano/issues/1589) Add dbt-specific files to a .gitignore
- [#1402](https://gitlab.com/meltano/meltano/issues/1402) Onboarding redesign to minimize steps and friction ('Extractors' as 'Data Sources', pipelines are secondary to 'Data Source' integrations, and removed loader, transform, and pipeline name as editable in favor of preselected values in accordance with our hosted solution)
- [#1402](https://gitlab.com/meltano/meltano/issues/1402) Local development now requires `.env` to connect a `target-postgres` loader (docs update to follow in [#1586](https://gitlab.com/meltano/meltano/issues/1586) )
- [#1410](https://gitlab.com/meltano/meltano/issues/1410) Update the Design UI to expose timeframes explicitly

### Fixes

- [#1573](https://gitlab.com/meltano/meltano/issues/1573) Fix docs `shouldShowNavbar` conditional and improve query string `embed=true` parsing
- [#1579](https://gitlab.com/meltano/meltano/issues/1579) Make color contrast for CTA buttons accessible
- [#1410](https://gitlab.com/meltano/meltano/issues/1410) Fix a problem with Report that has timeframes selections

### Breaks

## 1.16.0 - (2020-01-20)

---

### New

- [#1556](https://gitlab.com/meltano/meltano/issues/1556) Add default transformations for the Facebook Ads Extractor. They are using the dbt package defined in https://gitlab.com/meltano/dbt-tap-facebook
- [#1557](https://gitlab.com/meltano/meltano/issues/1557) Add default Meltano Models for the Facebook Ads Extractor. They are defined in https://gitlab.com/meltano/model-facebook
- [#1560](https://gitlab.com/meltano/meltano/issues/1560) Make the Facebook Ads Extractor available by default on Meltano UI

### Changes

- [#1541](https://gitlab.com/meltano/meltano/issues/1541) Revert `tap-csv`'s `kind: file` to text input for `csv_files_definition` as we don't fully support `tap-csv` via the UI with single (definition json) and multiple (csv files) file uploading
- [#1477](https://gitlab.com/meltano/meltano/issues/1477) Add a `read-only` mode to Meltano to disable all modifications from the UI

### Fixes

### Breaks

## 1.15.1 - (2020-01-16)

---

### New

- [#608](https://gitlab.com/meltano/meltano/issues/608) Add the Facebook Ads Extractor to Meltano as a hidden plugin. It will be fully enabled on Meltano UI once bundled Transformations and Models are added. It uses the tap defined in https://gitlab.com/meltano/tap-facebook/
- [meltano/model-stripe#2](https://gitlab.com/meltano/model-stripe/issues/2) Add timeframes to the Stripe models
- [#1533](https://gitlab.com/meltano/meltano/issues/1533) Add documentation for the Facebook Ads Extractor

### Changes

- [#1527](https://gitlab.com/meltano/meltano/issues/1527) Update the dashboard modal header to properly differentiate between "Create" and "Edit"
- [#1456](https://gitlab.com/meltano/meltano/issues/1456) 404 Error page now has better back functionality and ability to file new issues directly from the page

### Fixes

- [#1538](https://gitlab.com/meltano/meltano/issues/1538) Fix timeframes not properly displaying on the base table
- [#1574](https://gitlab.com/meltano/meltano/issues/1574) Fix an issue with Meltano crashing after a succesful login
- [#1568](https://gitlab.com/meltano/meltano/issues/1568) Restore support for custom plugins that don't have their available settings defined in discovery.yml

## 1.15.0 - (2020-01-13)

---

### New

- [#1483](https://gitlab.com/meltano/meltano/issues/1483) Add login audit columns to track last login time
- [#1480](https://gitlab.com/meltano/meltano/issues/1480) Add tests to `meltano permissions` command for Snowflake
- [#1392](https://gitlab.com/meltano/meltano/issues/1392) Add inline docs to Extractor configurations in iteration toward improving data setup onboarding

### Changes

- [#1480](https://gitlab.com/meltano/meltano/issues/1480) Add schema revocations for roles in the `meltano permissions` command
- [#1458](https://gitlab.com/meltano/meltano/issues/1458) Remove tap-carbon-intensity-sqlite model from default installation
- [#1458](https://gitlab.com/meltano/meltano/issues/1458) Update docs to reflect new getting started path and updated screenshots
- [#1513](https://gitlab.com/meltano/meltano/issues/1513) Remove dead code related to `/model` route that we no longer link to in favor of the contextual Analyze CTAs and the `MainNav.vue`'s Analyze dropdown
- [#1542](https://gitlab.com/meltano/meltano/issues/1542) Update version, logout, and help UI partial (upper right) to have less prominence and more clearly communicate the "Sign Out" action

### Fixes

- [#1480](https://gitlab.com/meltano/meltano/issues/1480) Fix database revocations corner case for roles in the `meltano permissions` command
- [#1553](https://gitlab.com/meltano/meltano/issues/1553) Fix bug occurring when loading a report that lacks join tables
- [#1540](https://gitlab.com/meltano/meltano/issues/1540) Meltano Analyze will now leverage Pipelines instead of Loaders in the connection dropdown
- [#1540](https://gitlab.com/meltano/meltano/issues/1540) Meltano Analyze will now infer the connection to use instead of it being provided by the user

### Breaks

## 1.14.3 - (2020-01-09)

---

### Fixes

- [#1521](https://gitlab.com/meltano/meltano/issues/1521) Sanitize user-submitted string before using it in file path

## 1.14.2 - (2020-01-09)

---

### New

- [#1391](https://gitlab.com/meltano/meltano/issues/1391) Lock all settings that are controlled through environment variables
- [#1393](https://gitlab.com/meltano/meltano/issues/1393) Add contextual Analyze CTAs for each Pipeline in the Pipelines list
- [#1551](https://gitlab.com/meltano/meltano/issues/1551) Add dbt clean before compile and runs

### Changes

- [#1424](https://gitlab.com/meltano/meltano/issues/1424) Update pipeline elapsed time display to be more human friendly

### Fixes

- [#1430](https://gitlab.com/meltano/meltano/issues/1430) Fix the state not stored for pipelines when Transforms run
- [#1448](https://gitlab.com/meltano/meltano/issues/1448) Fix `AnalyzeList.vue` to display message and link when lacking contextual models

### Breaks

## 1.14.1 - (2020-01-06)

---

### Fixes

- [#1520](https://gitlab.com/meltano/meltano/issues/1520) Fix bug when updating a dashboard that could undesirably overwrite another existing dashboard

### Breaks

## 1.14.0 - (2019-12-30)

---

### New

- [#1461](https://gitlab.com/meltano/meltano/issues/1461) Display toasted notification for report adding to dashboard
- [#1419](https://gitlab.com/meltano/meltano/issues/1419) Add ability to edit and delete dashboards
- [#1411](https://gitlab.com/meltano/meltano/issues/1411) Add download log button to Job Log Modal

### Changes

- [#1311](https://gitlab.com/meltano/meltano/issues/1311) Remove unused meltano/meltano/runner docker image
- [#1502](https://gitlab.com/meltano/meltano/issues/1502) Update configuration file uploads to occur on save vs. file picker completion

### Fixes

- [#1518](https://gitlab.com/meltano/meltano/issues/1518) Fix bug that caused all text fields to show up as required in configuration modals
- [#1446](https://gitlab.com/meltano/meltano/issues/1446) Fix bug that could result in a broken report when the report URL was manually modified
- [#1411](https://gitlab.com/meltano/meltano/issues/1411) Fix bug when reading too large a job log file

## 1.13.0 - (2019-12-23)

---

### New

- [#1269](https://gitlab.com/meltano/meltano/issues/1269) Add `kind: file` so single file uploads can be used with extractors (`tap-google-analytics`'s `key_file_location` is the first user)
- [#1494](https://gitlab.com/meltano/meltano/issues/1494) Add `LIKE` options to Analyze Filter UI so users better understand what filtering patterns are available

### Changes

- [#1399](https://gitlab.com/meltano/meltano/issues/1399) Log Modal now has a prompt to explain potential factors in required time for pipelines to complete
- [#1433](https://gitlab.com/meltano/meltano/issues/1433) Remove `/orchestrate` route and thus the Airflow iframe as this is overkill for our current target users

### Fixes

- [#1434](https://gitlab.com/meltano/meltano/issues/1434) Fix Analyze CTAs to only enable if at least one related pipeline has succeeded
- [#1447](https://gitlab.com/meltano/meltano/issues/1447) Various fixes around loading and reloading reports to mitigate false positive `sqlErrorMessage` conditions
- [#1509](https://gitlab.com/meltano/meltano/issues/1509) Allow plugin profile config to be set through meltano.yml

## 1.12.2 - (2019-12-20)

---

### New

- [#1437](https://gitlab.com/meltano/meltano/issues/1437) Users can now share their dashboards with an automatically generated email

### Changes

- [#1466](https://gitlab.com/meltano/meltano/issues/1466) Filters now have clear language and indiciation that they use AND for chaining
- [#1464](https://gitlab.com/meltano/meltano/issues/1464) Remove the "only" option for transforms in Create Pipeline form

- [#1399](https://gitlab.com/meltano/meltano/issues/1399) Log Modal now has a prompt to explain potential factors in required time for pipelines to complete
- [#1431](https://gitlab.com/meltano/meltano/issues/1431) Add "pipeline will still run if modal is closed" message in the Job Log Modal

### Changes

- [#1422](https://gitlab.com/meltano/meltano/issues/1422) Update start date field to have a recommendation

### Fixes

- [#1447](https://gitlab.com/meltano/meltano/issues/1447) Various fixes around loading and reloading reports to mitigate false positive `sqlErrorMessage` conditions
- [#1443](https://gitlab.com/meltano/meltano/issues/1443) Fix tooltip clipping in modals
- [#1500](https://gitlab.com/meltano/meltano/issues/1500) Fix `meltano install` not running the migrations.

## 1.12.1 - (2019-12-18)

---

### Changes

- [#1403](https://gitlab.com/meltano/meltano/issues/1403) Remove "Orchestrate", "Model", and "Notebook" from the main navigation until each respective UI is more useful (the `/orchestrate` and `/model` routes still exist)
- [#1476](https://gitlab.com/meltano/meltano/issues/1476) Add database and warehouse revocations for roles in the `meltano permissions` command
- [#1473](https://gitlab.com/meltano/meltano/issues/1473) Update Release issue template to recent guidelines

## 1.12.0 - (2019-12-16)

---

### New

- [#1374](https://gitlab.com/meltano/meltano/issues/1374) Add role revocation for users and roles in the `meltano permissions` command
- [#1377](https://gitlab.com/meltano/meltano/issues/1377) Document cleanup steps after MeltanoData testing
- [#1438](https://gitlab.com/meltano/meltano/issues/1438) Add documentation for DNS spoofing error
- [#1436](https://gitlab.com/meltano/meltano/issues/1436) Add video walkthrough on how to setup Google Analytics so that the Meltano Extractor can be able to access the Google APIs and the Google Analytics data.

### Changes

- [#1350](https://gitlab.com/meltano/meltano/issues/1350) Switch to all lower case for Snowflake permission comparisons in the `meltano permissions` command
- [#1449](https://gitlab.com/meltano/meltano/issues/1449) Hide the Marketo Extractor form Meltano UI
- [#1397](https://gitlab.com/meltano/meltano/issues/1397) Optimize workflow for MeltanoData setup
- [#1423](https://gitlab.com/meltano/meltano/issues/1423) Update sidebar and docs to include Ansible

## 1.11.2 - (2019-12-13)

---

### Changes

- [#1435](https://gitlab.com/meltano/meltano/issues/1435) Change "Model" to "Analyze" so the Pipeline CTA is actionable and less abstract
- [#1432](https://gitlab.com/meltano/meltano/issues/1432) Changed "Close" to "Back" in Log Modal to help mitigate "Am I ending the pipeline?" concerns

### Fixes

- [#1439](https://gitlab.com/meltano/meltano/issues/1439) Fix relative elapsed time since last run time display in the Pipelines UI
- [#1441](https://gitlab.com/meltano/meltano/issues/1441) Fix auto advance to "Create Pipeline" when coming from "Load" step (previously "Transform" step, but this has been removed from the UI)
- [#1440](https://gitlab.com/meltano/meltano/issues/1440) Allow installed plugins to appear in UI even if hidden in configuration

## 1.11.1 - (2019-12-12)

---

### New

- [#1351](https://gitlab.com/meltano/meltano/issues/1351) Add "Create Meltano Account" promo for `meltano.meltanodata.com`
- [#1055](https://gitlab.com/meltano/meltano/issues/1055) Add "Disable" button to Tracking Acknowledgment toast so user's can opt-out from the UI
- [#1408](https://gitlab.com/meltano/meltano/issues/1408) Add "Last Run" context to each pipeline
- [#1408](https://gitlab.com/meltano/meltano/issues/1408) Add "Started At", "Ended At", and "Elapsed" to Job Log modal
- [#1390](https://gitlab.com/meltano/meltano/issues/1390) Display of extractors and loaders can now be configured through the `hidden` property in `discovery.yml`

### Changes

- [#1398](https://gitlab.com/meltano/meltano/issues/1398) Update default Transform from "Skip" to "Run"
- [#1406](https://gitlab.com/meltano/meltano/issues/1406) Update Analyze Query section CSS for improved UX (visually improved organization and scanability)
- [#1417](https://gitlab.com/meltano/meltano/issues/1417) Update SCSS variable usage in components for SSOT styling
- [#1408](https://gitlab.com/meltano/meltano/issues/1408) Updated date and time displays to be human-friendly (`moment.js`)
- [#1268](https://gitlab.com/meltano/meltano/issues/1268) Remove Transform step from UI (Create Schedule still allows choosing "Skip" or "Only" but will intelligently default to "Skip" or "Run")

## 1.11.0 - (2019-12-09)

---

### New

- [#1361](https://gitlab.com/meltano/meltano/issues/1361) Add `kind: hidden` to `discovery.yml` so certain connector settings can validate with a default `value` but remain hidden from the user for improved UX

### Changes

- [#1389](https://gitlab.com/meltano/meltano/issues/1389) Temporary Profiles feature removal (conditionally removed if 2+ profiles not already created so existing users can continue using multiple profiles if created)
- [#1373](https://gitlab.com/meltano/meltano/issues/1373) Update MeltanoData deletion process with 1Password

### Fixes

- [#1401](https://gitlab.com/meltano/meltano/issues/1401) Fix double instance of self hosted CTA on desktop sites

## 1.10.2 - (2019-12-06)

---

### Changes

- [#1371](https://gitlab.com/meltano/meltano/issues/1371) Provide more specific instructions for Google Analytics configuration
- [#1381](https://gitlab.com/meltano/meltano/issues/1381) Update the default directory for client_secrets.json for the Google Analytics Extractor to be located under the extract/ directory and not the project's root.
- [#1345](https://gitlab.com/meltano/meltano/issues/1345) Update the documentation for the [Salesforce Extractor](https://www.meltano.com/plugins/extractors/salesforce.html) to contain additional information on Security Tokens
- [#1383](https://gitlab.com/meltano/meltano/issues/1383) Add CTA for hosted solution signup to navigation

### Fixes

- [#1379](https://gitlab.com/meltano/meltano/issues/1379) Fix an issue with Airflow scheduling too many jobs.
- [#1386](https://gitlab.com/meltano/meltano/issues/1386) Fix connector modal clipping issue where small browser heights prevented accessing the "Save" area

### Breaks

## 1.10.1 - (2019-12-05)

---

### Changes

- [#1373](https://gitlab.com/meltano/meltano/issues/1373) Update MeltanoData deletion process with 1Password
- [#1373](https://gitlab.com/meltano/meltano/issues/1373) Update Analyze dropdown as scrollable to better display model CTAs (scrollable dropdown vs. scrolling entire page)

### Fixes

- [#1373](https://gitlab.com/meltano/meltano/issues/1373) Fix formatting on custom containers in MeltanoData guide

## 1.10.0 - (2019-12-04)

---

### New

- [#1343](https://gitlab.com/meltano/meltano/issues/1343) Add current Meltano version to main navigation

### Changes

- [#1358](https://gitlab.com/meltano/meltano/issues/1358) Update MeltanoData guide with maintenance and debugging instructions
- [#1337](https://gitlab.com/meltano/meltano/issues/1337) Add CTA to installations for free hosted dashboards
- [#1365](https://gitlab.com/meltano/meltano/issues/1365) Add process for deleting meltanodata instances
- [#1340](https://gitlab.com/meltano/meltano/issues/1340) Update connector settings UI to communicate the required status of each setting
- [#1357](https://gitlab.com/meltano/meltano/issues/1357) Update LogModal Analyze CTAs so Analyze can preselect the correct loader for a given analysis

### Fixes

- [#1364](https://gitlab.com/meltano/meltano/issues/1364) Fix instructions to SSH into MeltanoData.com instance

## 1.9.1 - (2019-12-04)

---

### Fixes

- [#1355](https://gitlab.com/meltano/meltano/issues/1355) Upgrade version of `discovery.yml` so that not upgraded Meltano instances with a pre v1.9.0 Meltano version do not break.

## 1.9.0 - (2019-12-03)

---

### New

- [marketing#103](https://gitlab.com/meltano/meltano-marketing/issues/103) Add Google Site Verification token to site
- [#1346](https://gitlab.com/meltano/meltano/issues/1346) Add new tutorial for using FileZilla with a Meltano project
- [#1292](https://gitlab.com/meltano/meltano/issues/1292) Add guide for setting up Meltano projects on meltanodata.com

### Changes

- [#1341](https://gitlab.com/meltano/meltano/issues/1341) Various `discovery.yml` and connector configuration UI updates to improve UX.
- [#1341](https://gitlab.com/meltano/meltano/issues/1341) Updated documentation to communicate the various optional settings of a connector

### Fixes

- [#1334](https://gitlab.com/meltano/meltano/issues/1334) Fix automatic population of airflow.cfg after installation
- [#1344](https://gitlab.com/meltano/meltano/issues/1344) Fix an ELT automatic discovery error when running Meltano on Python3.6

## 1.8.0 - (2019-12-02)

---

### New

- [#764](https://gitlab.com/meltano/meltano/issues/764) Add plugin profiles to enable multiple configurations for extractors
- [#1081](https://gitlab.com/meltano/meltano/issues/1081) Add ability to delete data pipelines
- [#1217](https://gitlab.com/meltano/meltano/issues/1217) Add "Test Connection" button to validate connection settings prior to ELT runs
- [#1236](https://gitlab.com/meltano/meltano/issues/1236) Add contextual Analyze CTAs in the Job Log UI
- [#1271](https://gitlab.com/meltano/meltano/issues/1271) Add labels in discovery.yml for easy brand definition

### Changes

- [#1323](https://gitlab.com/meltano/meltano/issues/1323) Add CTA to send users to Typeform to provide info for setting up a hosted dashboard

- [#1323](https://gitlab.com/meltano/meltano/issues/1323) Add CTA to send users to Typeform to provide info for setting up a hosted dashboard
- [#1271](https://gitlab.com/meltano/meltano/issues/1271) Improve messaging on tap and target settings modals
- [#1226](https://gitlab.com/meltano/meltano/issues/1226) Update Pipelines main navigation link to show all data pipeline schedules if that step has been reached
- [#1323](https://gitlab.com/meltano/meltano/issues/1323) Add CTA to send users to Typeform to provide info for setting up a hosted dashboard
- [#1271](https://gitlab.com/meltano/meltano/issues/1271) Improve messaging on tap and target settings modals
- [#1246](https://gitlab.com/meltano/meltano/issues/1246) Update the [Salesforce API + Postgres](https://www.meltano.com/tutorials/salesforce-and-postgres.html) Tutorial to use Meltano UI for setting up the Extractor and Loader, running the ELT pipeline and analyzing the results.

- [#1225](https://gitlab.com/meltano/meltano/issues/1225) Update dbt docs link to be conditional so the user doesn't experience 404s

## 1.7.2 - (2019-11-26)

---

### Fixes

- [#1318](https://gitlab.com/meltano/meltano/merge_requests/1318/) Pin dbt version to `v0.14.4` to address Meltano Transformation failing when using dbt `v0.15.0`

## 1.7.1 - (2019-11-25)

---

### Fixes

- [#1184](https://gitlab.com/meltano/meltano/merge_requests/1184/) Fix `contextualModels` implementation for contextual CTAs in Job Log modal

## 1.7.0 - (2019-11-25)

---

### New

- [#1236](https://gitlab.com/meltano/meltano/issues/1236) Add contextual Analyze CTAs in the Job Log UI

### Fixes

- [#1298](https://gitlab.com/meltano/meltano/issues/1298) Let default entity selection be configured in discovery.yml under `select`
- [#1298](https://gitlab.com/meltano/meltano/issues/1298) Define default entity selection for tap-salesforce
- [#1304](https://gitlab.com/meltano/meltano/issues/1304) Fix Meltano subprocess fetching large catalogs (e.g. for Salesforce) getting stuck do to the subprocess' stderr buffer filling and the process getting deadlocked.

## 1.6.0 - (2019-11-18)

---

### New

- [#1235](https://gitlab.com/meltano/meltano/issues/1235) Add help link button in the app
- [#1285](https://gitlab.com/meltano/meltano/issues/1285) Add link to YouTube guidelines for release instructions
- [#1277](https://gitlab.com/meltano/meltano/issues/1277) Move sections that don't apply to outside contributors from Contributing and Roadmap docs to Handbook: Release Process, Release Schedule, Demo Day, Speedruns, DigitalOcean Marketplace

### Changes

- [#1257](https://gitlab.com/meltano/meltano/issues/1257) Prevent modified logo file upon each build
- [#1289](https://gitlab.com/meltano/meltano/issues/1289) Dismiss all modals when using the escape key
- [#1282](https://gitlab.com/meltano/meltano/issues/1282) Remove Entity Selection from the UI (still available in CLI) and default to "All" entities for a given data source
- [#1303](https://gitlab.com/meltano/meltano/issues/1303) Update the configuration options for the Salesforce Extractor to only include relevant properties. Remove properties like the client_id that were not used for username/password authentication.
- [#1308](https://gitlab.com/meltano/meltano/issues/1308) Update the configuration options for the Marketo Extractor to use a Start Date instead of a Start Time.

### Fixes

- [#1297](https://gitlab.com/meltano/meltano/issues/1297) Get actual latest ELT job log by sorting matches by creation time with nanosecond resolution
- [#1297](https://gitlab.com/meltano/meltano/issues/1297) Fix pipeline failure caused by jobs that require true concurrency being executed on CI runners that don't

## 1.5.0 - (2019-11-11)

---

### New

- [#1222](https://gitlab.com/meltano/meltano/issues/1222) Include static application security testing (SAST) in the pipeline
- [#1164](https://gitlab.com/meltano/meltano/issues/1164) Add "transform limitations" message to Transform UI
- [#1272](https://gitlab.com/meltano/meltano/issues/1272) Add Vuepress plugin to generate a sitemap on website build
- [meltano-marketing#89](https://gitlab.com/meltano/meltano-marketing/issues/89) Adds basic title and meta descriptions to all public-facing website & documentation pages.

### Changes

- [#1239](https://gitlab.com/meltano/meltano/issues/1239) Update header buttons layout on small viewports
- [#1019](https://gitlab.com/meltano/meltano/issues/1019) Automatically update package.json file versions
- [#1253](https://gitlab.com/meltano/meltano/issues/1253) Do not allow `meltano` command invocation without any argument
- [#1192](https://gitlab.com/meltano/meltano/issues/1192) Improve helper notes associated with each Extract, Load, and Transform step to better communicate the purpose of each
- [#1201](https://gitlab.com/meltano/meltano/issues/1201) Improved "Auto Advance" messaging regarding Entity Selection. We also doubled the default toast time to improve likelihood of reading feedback.
- [#1191](https://gitlab.com/meltano/meltano/issues/1191) update Google Analytics extractor documentation to explain how to set up the Google Analytics API, and remove duplicate instructions from the [Google Analytics API + Postgres tutorial](http://meltano.com/tutorials/google-analytics-with-postgres.html#prerequisites)
- [#1199](https://gitlab.com/meltano/meltano/issues/1199) Add example and sample CSV files to the CSV extractor documentation
- [#1247](https://gitlab.com/meltano/meltano/issues/1247) Update the [Loading CSV Files to a Postgres Database](https://www.meltano.com/tutorials/csv-with-postgres.html) Tutorial to use Meltano UI for setting up the Extractor and Loader, running the ELT pipeline and analyzing the results. Also provide all the files used in the tutorial (transformations, models, etc) as downloadable files.
- [#1279] Revise ["Roadmap" section](https://meltano.com/docs/roadmap.html) of the docs with clarified persona, mission, vision, and re-order content
- [#1134](https://gitlab.com/meltano/meltano/issues/1134) Update the [GitLab API + Postgres](https://www.meltano.com/tutorials/gitlab-and-postgres.html). Include video walk-through and update the end to end flow to only use Meltano UI.
- [#95](https://gitlab.com/meltano/meltano-marketing/issues/95) Update the DigitalOcean CTA to go to the public directory page for the Meltano droplet
- [#1270](https://gitlab.com/meltano/meltano/issues/1270) Main navigation "Pipeline" to "Pipelines" to reinforce multiple vs. singular (conflicts a bit with the verb approach of the other navigation items but we think it's worth it for now)
- [#1240](https://gitlab.com/meltano/meltano/issues/1240) Provide clarity around how Airflow can be used directly in documentation and UI
- [#1263](https://gitlab.com/meltano/meltano/issues/1263) Document lack of Windows support and suggest WSL, Docker

### Fixes

- [#1259](https://gitlab.com/meltano/meltano/issues/1259) Fix `meltano elt` not properly logging errors happening in the ELT process
- [#1183](https://gitlab.com/meltano/meltano/issues/1183) Fix a race condition causing the `meltano.yml` to be empty in some occurence
- [#1258](https://gitlab.com/meltano/meltano/issues/1258) Fix format of custom extractor's capabilities in meltano.yml
- [#1215](https://gitlab.com/meltano/meltano/issues/1215) Fix intercom documentation footer overlap issue.
- [#1215](https://gitlab.com/meltano/meltano/issues/1215) Fix YouTube iframes to be responsive (resolves unwanted side-effect of horizontal scrollbar at mobile/tablet media queries)

## 1.4.0 - (2019-11-04)

---

### New

- [#1208](https://gitlab.com/meltano/meltano/issues/1208) Add description to `Plugin` definition and updated `discovery.yml` and UI to consume it
- [#1195](https://gitlab.com/meltano/meltano/issues/1195) Add temporary message in configuration communicating their global nature until "Profiles" are implemented
- [#1245](https://gitlab.com/meltano/meltano/issues/1245) Add detailed information on the documentation about events tracked by Meltano when Anonymous Usage Data tracking is enabled.
- [#1228](https://gitlab.com/meltano/meltano/issues/1228) Add preselections of the first column and aggregate of base table to initialize Analyze with data by default.

### Changes

- [#1244](https://gitlab.com/meltano/meltano/issues/1244) Add instructions on how to deactivate a virtual environment
- [#1082](https://gitlab.com/meltano/meltano/issues/1082) Meltano will now enable automatically DAGs created in Airflow
- [#1231](https://gitlab.com/meltano/meltano/issues/1231) Update CLI output during project initialization
- [#1126](https://gitlab.com/meltano/meltano/issues/1126) Minor UI updates to improve clarity around Schedule step and Manual vs Orchestrated runs
- [#1210](https://gitlab.com/meltano/meltano/issues/1210) Improved SQLite loader configuration context (name and description)
- [#1185](https://gitlab.com/meltano/meltano/issues/1185) Remove majority of unimplemented placeholder UI buttons
- [#1166](https://gitlab.com/meltano/meltano/issues/1166) Clarify in documentation that plugin configuration is stored in the `.meltano` directory, which is in `.gitignore`.
- [#1200](https://gitlab.com/meltano/meltano/issues/1200) Link to new Getting Help documentation section instead of issue tracker where appropriate

- [#1227](https://gitlab.com/meltano/meltano/issues/1227) Update Notebook `MainNav` link to jump to our Jupyter Notebook docs

### Fixes

- [#1075](https://gitlab.com/meltano/meltano/issues/1075) Fix a bug that caused `target-csv` to fail.
- [#1233](https://gitlab.com/meltano/meltano/issues/1233) Fix the Design page failing to load a Design that has timeframes on the base table
- [#1187](https://gitlab.com/meltano/meltano/issues/1187) Updated configuration to support `readonly` kind to prevent unwanted editing
- [#1187](https://gitlab.com/meltano/meltano/issues/1187) Updated configuration to setting resets to prevent unwanted editing
- [#1187](https://gitlab.com/meltano/meltano/issues/1187) Updated configuration to conditionally reset certain settings to prevent unwanted editing
- [#1187](https://gitlab.com/meltano/meltano/issues/1187) Updated configuration to prevent unwanted editing until we handle this properly with role-based access control
- [#1187](https://gitlab.com/meltano/meltano/issues/1187) Updated certain connector configuration settings with a `readonly` flag to prevent unwanted editing in the UI. This is temporary and will be removed when we handle this properly with role-based access control.
- [#1198](https://gitlab.com/meltano/meltano/issues/1198) Fix "More Info." link in configuration to properly open a new tab via `target="_blank"`

- [#1229](https://gitlab.com/meltano/meltano/issues/1229) Improve extractor schema autodiscovery error messages and don't attempt autodiscovery when it is known to not be supported, like in the case of tap-gitlab
- [#1207](https://gitlab.com/meltano/meltano/issues/1207) Updated all screenshots in Getting Started Guide to reflect the most current UI

## 1.3.0 - (2019-10-28)

---

### New

- [#991](https://gitlab.com/meltano/meltano/issues/991) Add e2e tests for simple sqlite-carbon workflow
- [#1103](https://gitlab.com/meltano/meltano/issues/1103) Add Intercom to Meltano.com to interact with our users in real-time
- [#1130](https://gitlab.com/meltano/meltano/issues/1130) Add Tutorial for extracting data from Google Analytics and loading the extracted data to Postgres
- [#1168](https://gitlab.com/meltano/meltano/issues/1168) Speedrun video added to home page and new release issue template
- [#1182](https://gitlab.com/meltano/meltano/issues/1182) Add `null`able date inputs so optional dates aren't incorrectly required in validation
- [#1169](https://gitlab.com/meltano/meltano/issues/1169) Meltano now generates the dbt documentation automatically

### Changes

- [!1061](https://gitlab.com/meltano/meltano/merge_requests/1061) Update the Getting Started Guide and the Meltano.com documentation with the new UI and information about job logging and how to find the most recent run log of a pipeline.
- [#1213](https://gitlab.com/meltano/meltano/issues/1213) Add VuePress use and benefits to documentation
- [#922](https://gitlab.com/meltano/meltano/issues/922) Document the importance of transformations and how to get started
- [#1167](https://gitlab.com/meltano/meltano/issues/1167) Iterate on docs to improve readability and content updates

### Fixes

- [#1173](https://gitlab.com/meltano/meltano/issues/1173) Fix `sortBy` drag-and-drop bug in Analyze by properly using `tryAutoRun` vs. `runQuery`
- [#1079](https://gitlab.com/meltano/meltano/issues/1079) `meltano elt` will now run in isolation under `.meltano/run/elt`
- [#1204](https://gitlab.com/meltano/meltano/issues/1204) move project creation steps out of the local installation section of the docs and into the Getting Started Guide
- [#782](https://gitlab.com/meltano/meltano/issues/782) Update timeframe label and fix timeframe attributes to properly display in the Result Table

## 1.2.1 - (2019-10-22)

---

### New

- [#1123](https://gitlab.com/meltano/meltano/issues/1123) Add first-class "Submit Issue" CTA to help expedite resolution when a running job fails. Also updated the "Log" CTA in the Pipelines UI to reflect a failed state.

### Fixes

- [#1172](https://gitlab.com/meltano/meltano/issues/1172) Fix analytics issue related to app version

## 1.2.0 - (2019-10-21)

---

### New

- [#1121](https://gitlab.com/meltano/meltano/issues/1121) Add ability to configure listen address of Meltano and Airflow
- [#1022](https://gitlab.com/meltano/meltano/issues/1022) Add "Autorun Query" toggle and persist the user's choice across sessions
- [#1060](https://gitlab.com/meltano/meltano/issues/1060) Auto advance to Job Log from Pipeline Schedule creation
- [#1111](https://gitlab.com/meltano/meltano/issues/1111) Auto advance to Loader installation step when an extractor lacks entity selection

### Changes

- [#1013](https://gitlab.com/meltano/meltano/issues/1013) Toast initialization and analytics initialization cleanup

### Fixes

- [#1050](https://gitlab.com/meltano/meltano/issues/1050) Fix a bug where the Job log would be created before the `transform` are run.
- [#1122](https://gitlab.com/meltano/meltano/issues/1122) `meltano elt` will now properly run when using `target-snowflake`.
- [#1159](https://gitlab.com/meltano/meltano/issues/1159) Minor UI fixes (proper `MainNav` Model icon active color during Analyze route match & "Run" auto query related cleanup) and `...NameFromRoute` refactor renaming cleanup

## 1.1.0 - (2019-10-16)

---

### New

- [#1106](https://gitlab.com/meltano/meltano/issues/1106) Add description metadata to the GitLab extractor's Ultimate License configuration setting
- [#1057](https://gitlab.com/meltano/meltano/issues/1057) Auto advance to Entity Selection when an extractor lacks configuration settings
- [#51](https://gitlab.com/meltano/meltano-marketing/issues/51) Update Google Analytics to track `appVersion`, custom `projectId`, and to properly use the default `clientId`. The CLI also now uses `client_id` to differentiate between a CLI client id (not versioned) and the project id (versioned).
- [#1012](https://gitlab.com/meltano/meltano/issues/1012) Add intelligent autofocus for improved UX in both Extractor and Loader configuration
- [#758](https://gitlab.com/meltano/meltano/issues/758) Update 'meltano permissions' to add --full-refresh command to revoke all privileges prior to granting
- [#1113](https://gitlab.com/meltano/meltano/issues/1113) Update 'meltano permissions' to have the ability to find all schemas matching a partial name such as `snowplow_*`
- [#1114](https://gitlab.com/meltano/meltano/issues/1114) Update 'meltano permissions' to include the OPERATE privilege for Snowflake warehouse

### Changes

- Compress meltano-logo.png
- [#1080](https://gitlab.com/meltano/meltano/issues/1080) Temporarily disable Intercom until userId strategy is determined
- [#1058](https://gitlab.com/meltano/meltano/issues/1058) Updated the selected state of grouped buttons to fill vs. stroke. Updated the docs to reflect the reasoning to ensure consistency in Meltano's UI visual language
- [#1068](https://gitlab.com/meltano/meltano/issues/1068) Replace dogfooding term in docs to speedrun
- [#1101](https://gitlab.com/meltano/meltano/issues/1101) Add new tour video to home page
- [#1101](https://gitlab.com/meltano/meltano/issues/1101) Update design to improve readability and contrast
- [#1115](https://gitlab.com/meltano/meltano/issues/1115) Update 'meltano permissions' to not require an identially named role for a given user

### Fixes

- [#1120](https://gitlab.com/meltano/meltano/issues/1120) Fix a concurrency bug causing `meltano select` to crash.
- [#1086](https://gitlab.com/meltano/meltano/issues/1086) Fix a concurrency issue when the `meltano.yml` file was updated.
- [#1112](https://gitlab.com/meltano/meltano/issues/1112) Fix the "Run" button to improve UX by properly reflecting the running state for auto-running queries
- [#1023](https://gitlab.com/meltano/meltano/issues/1023) Fix last vuex mutation warning with editable `localConfiguration` clone approach

### Breaks

## 1.0.1 - (2019-10-07)

---

### Fixes

- Patch technicality due to PyPi limitation (v1 already existed from a publish mistake seven+ months ago) with needed changelog New/Changes/Fixes section headers

## 1.0.0 - (2019-10-07)

---

### New

- [#1020](https://gitlab.com/meltano/meltano/issues/1020) Update Command Line Tools documentation to reflect a standard format with opportunities for improvement in the future
- [#524](https://gitlab.com/meltano/meltano/issues/524) There is a new Plugins section on the site to contain all ecosystem related libraries (i.e., extractors, loaders, etc.)

### Changes

- [#1087](https://gitlab.com/meltano/meltano/issues/1087) Fix `meltano select` not seeding the database when run as the first command.
- [#1090](https://gitlab.com/meltano/meltano/issues/1090) Update the namespace for all plugins. Also the default schema used will go back to including the `tap_` prefix to avoid conflicts with existing schemas (e.g. a local `gitlab` or `salesforce` schema). This also fixes `tap-csv` and `tap-google-analytics` not properly working after the latest Meltano release.
- [#1047](https://gitlab.com/meltano/meltano-marketing/issues/1047) Fix a bug where some configuration values were not redacted

### Fixes

### Breaks

- [#1085](https://gitlab.com/meltano/meltano/issues/1085) Fix Analyze model dropdown to properly reflect installed `models`
- [#1089](https://gitlab.com/meltano/meltano/issues/1089) Properly re-initialize the Analyze page after a new analysis is selected during an existing analysis (this issue surfaced due to the recent Analyze dropdown CTAs addition which enables an analysis change during an existing one)
- [#1092](https://gitlab.com/meltano/meltano/issues/1092) Fix async condition so the design store's `defaultState` is properly applied before loading a new design via `initializeDesign`

## 0.44.1 - (2019-10-03)

---

### New

- [#51](https://gitlab.com/meltano/meltano-marketing/issues/51) Add Google Analytics tracking acknowledgment in the UI
- [#926](https://gitlab.com/meltano/meltano/issues/926) Add step-by-step intructions for using the DigitalOcean one-click installer
- [#1076](https://gitlab.com/meltano/meltano/issues/1076) Enable Log button in pipelines UI after route change or hard refresh if a matching log exists
- [#1067](https://gitlab.com/meltano/meltano/issues/1067) Add Model landing page and update Analyze main navigation to a dropdown displaying the various analysis CTAs associated with each model
- [#1080](https://gitlab.com/meltano/meltano/issues/1080) Add live chat support on Meltano.com website using Intercom.io

### Changes

- [#1069](https://gitlab.com/meltano/meltano/issues/1069) Meltano will now use the schedule's name to run incremental jobs
- [#926](https://gitlab.com/meltano/meltano/issues/926) Move manual DigitalOcean Droplet configuration instructions to advanced tutorials
- Collapse Installation docs into a single section

### Fixes

- [#1071](https://gitlab.com/meltano/meltano/issues/1071) Fix `rehydratePollers` so the UI reflects running jobs after a hard refresh or route change (this surfaced from the recent [!963](https://gitlab.com/meltano/meltano/merge_requests/963) change)
- [#1075](https://gitlab.com/meltano/meltano/issues/1075) Fix an issue where `meltano elt` would fail when a previous job was found

## 0.44.0 - (2019-09-30)

---

### New

- [#950](https://gitlab.com/meltano/meltano/issues/950) Removed the Analyze connection configuration: Meltano will now infer connections out of each loader configuration.
- [#1002](https://gitlab.com/meltano/meltano/issues/1002) Analyze UI now displays the Topic's (analysis model's) description text if applicable
- [#1032](https://gitlab.com/meltano/meltano/issues/1032) Add 'Model' and 'Notebook' to main navigation to communicate that Meltano plans to empower users with modeling and notebooking functionality
- [#949](https://gitlab.com/meltano/meltano/issues/949) Add "Log" button and dedicated sub-UI for tracking an ELT run's status more granularly

- [#932](https://gitlab.com/meltano/meltano/issues/932) Meltano can now be upgraded from the UI directly.

### Changes

- [#1045](https://gitlab.com/meltano/meltano/issues/1045) Make it clear that 'meltano add' is not hanging while installing plugins
- [#1000](https://gitlab.com/meltano/meltano/issues/1000) Update Getting Started guide with updated screenshots and content
- [#854](https://gitlab.com/meltano/meltano/issues/854) Charts now use pretty labels rather than the ID
- [#1011](https://gitlab.com/meltano/meltano/issues/1011) Removed "Catch-up Date" in favor of default "Start Date" of extractor
- [#578](https://gitlab.com/meltano/meltano/issues/578) Remove support for `tap-zuora`.
- [#1002](https://gitlab.com/meltano/meltano/issues/1002) Update `discovery.yml` with explicit `kind: password` metadata (we infer and set input types of `password` as a safeguard, but the explicit setting is preferred)
- [#1049](https://gitlab.com/meltano/meltano/issues/1049) Change default `target-sqlite` database name to `warehouse` to not conflict with system database
- [#949](https://gitlab.com/meltano/meltano/issues/949) Update the way Meltano handles logs for ELT runs: Every elt run is logged in `.meltano/run/logs/{job_id}/elt_{timestamp}.log`. That allows Meltano to keep logs for multiple, or even concurrent, elt runs with the same `job_id`.
- [#949](https://gitlab.com/meltano/meltano/issues/949) Update "Create Pipeline" redirect logic based on the previous route being 'transforms' (this is a UX win setting up the user with the sub-UI for the next logical step vs. requiring a manual "Create" click)
- [#1051](https://gitlab.com/meltano/meltano/issues/1051) Automatically set SQLALCHEMY_DATABASE_URI config to system database URI

### Fixes

- [#1004](https://gitlab.com/meltano/meltano/issues/1004) Fix error when deselecting last attribute in Analyze
- [#1048](https://gitlab.com/meltano/meltano/issues/1048) Fix various actions that should have been mutations and did minor code convention cleanup
- [#1063](https://gitlab.com/meltano/meltano/issues/1063) Fix the "Explore" button link in Dashboards to properly account for the `namespace`

### Breaks

- [#1051](https://gitlab.com/meltano/meltano/issues/1051) Remove MELTANO_BACKEND e.a. in favor of --uri CLI option and MELTANO_DATABASE_URI env var
- [#1052](https://gitlab.com/meltano/meltano/issues/1052) Move system database into `.meltano` directory to indicate it is owned by the app and not supposed to be messed with directly by users

## 0.43.0 - (2019-09-23)

---

### New

- [#1014](https://gitlab.com/meltano/meltano/issues/1014) Meltano now logs all output from each `meltano elt` run in a log file that uses the unique job*id of the run. It can be found in `.meltano/run/logs/elt*{job_id}.log`.
- [#1014](https://gitlab.com/meltano/meltano/issues/1014) Meltano now logs all output from each `meltano elt` run in a log file that uses the unique job*id of the run. It can be found in `.meltano/run/logs/elt*{job_id}.log`.
- [#1014](https://gitlab.com/meltano/meltano/issues/1014) Meltano now logs all output from each `meltano elt` run in a log file that uses the unique `job_id` of the run. It can be found in `.meltano/run/logs/elt*{job_id}.log`.
- [#955](https://gitlab.com/meltano/meltano/issues/955) Establish baseline for demo day and how they should be run

### Changes

- [#891](https://gitlab.com/meltano/meltano/issues/891) Contributors can run webapp from root directory

### Fixes

- [#1005](https://gitlab.com/meltano/meltano/issues/1005) Fix installed plugins endpoints listing identically named plugins of different types under wrong type

## 0.42.1 - (2019-09-19)

---

### Changes

- [#987](https://gitlab.com/meltano/meltano/issues/987) Update routing to match labels (verbs vs. nouns) in effort to subtly reinforce action taking vs. solely "thing" management
- [#960](https://gitlab.com/meltano/meltano/issues/960) Improve UX by instantly displaying extractor and loader configuration UIs based on "Install" or "Configure" interaction as opposed to the prior delay (side effect of async `addPlugin`)
- [#996](https://gitlab.com/meltano/meltano/issues/996) Update conditional UI analytics stats tracking at runtime vs. build-time by sourcing state from the same backend `send_anonymous_usage_stats` flag

### Fixes

- [#992](https://gitlab.com/meltano/meltano/issues/992) Fix missing GA scripts
- [#989](https://gitlab.com/meltano/meltano/issues/989) Fix UI/UX documentation regarding recent removal of `view-header`
- [#994](https://gitlab.com/meltano/meltano/issues/994) Fix stale Pipelines Count in main navigation Pipeline badge
- [#999](https://gitlab.com/meltano/meltano/issues/999) Update yarn dependencies to resolve peer dependency warning
- [#1008](https://gitlab.com/meltano/meltano/issues/1008) Fix error on "Create Pipeline Schedule" modal when no plugins have been installed
- [#1015](https://gitlab.com/meltano/meltano/issues/1008) Support SQLite database name with and without '.db' extension
- [#1007](https://gitlab.com/meltano/meltano/issues/1007) Fix pipeline with failed job not being regarded as having completed
- [#998](https://gitlab.com/meltano/meltano/issues/998) Update Analyze UI with conditional loading indicator to prevent query generation prior to connection dialects being loaded (this solution is still useful for when inference supercedes our current manual dialect selection solution)
- [#1009](https://gitlab.com/meltano/meltano/issues/1009) Fix default ConnectorSettings validation to account for `false` (unchecked) checkbox values

### Breaks

## 0.42.0 - (2019-09-16)

---

### New

- [#976](https://gitlab.com/meltano/meltano/issues/976) Route changes will update page title in the web app

### Changes

- [Marketing #48](https://gitlab.com/meltano/meltano-marketing/issues/48) Update newsletter subscription links to redirect to our new newsletter [hosted by Substack](https://meltano.substack.com)

### Fixes

- [#965](https://gitlab.com/meltano/meltano/issues/965) Fix a regression that prevented the Meltano UI to reach the Meltano API when using an external hostname.
- [#986](https://gitlab.com/meltano/meltano/issues/986) Fix an issue where the Orchestration page would not show Airflow even when it was installed.
- [#969](https://gitlab.com/meltano/meltano/issues/969) Fix an issue where the Meltano Analyze connection would not respect the `port` configuration.
- [#964](https://gitlab.com/meltano/meltano/issues/964) Fix copy button overlap issue with top navigation
- [#970](https://gitlab.com/meltano/meltano/issues/970) Fix Meltano's m5o parser and compiler to properly namespace and isolate the definitions of different custom and packaged Topics.

## 0.41.0 - (2019-09-09)

---

### New

- [#980](https://gitlab.com/meltano/meltano/issues/980) Add Cypress for e2e testing pipeline
- [#579](https://gitlab.com/meltano/meltano/issues/579) Add `meltano schedule list` to show a project's schedules
- [#942](https://gitlab.com/meltano/meltano/issues/942) Add progress bars on various routes to improve UX feedback
- [#779](https://gitlab.com/meltano/meltano/issues/779) Add various UI polish details regarding iconography use, preloading feedback, breadcrumbs, container styling, navigation, and sub-navigation

### Changes

- [#906](https://gitlab.com/meltano/meltano/issues/906) `meltano ui` will now run in `production` per default

- [#942](https://gitlab.com/meltano/meltano/issues/942) Update Analyze Connections UI to match configuration-as-modal pattern for UX consistency regarding configuration
- [#779](https://gitlab.com/meltano/meltano/issues/779) Update all "This feature is queued..." temporary UI buttons to link to the Meltano repo issues page with a contextual search term

## 0.40.0 - (2019-09-04)

---

### New

- [#927](https://gitlab.com/meltano/meltano/issues/927) Document how to manually set up a Meltano Droplet on DigitalOcean

- [#916](https://gitlab.com/meltano/meltano/issues/916) Add Transform step as first-class and adjacent step to Extract and Load
- [#916](https://gitlab.com/meltano/meltano/issues/916) Improve Create Pipeline Schedule default selection UX by leveraging "ELT recents" concept
- [#936](https://gitlab.com/meltano/meltano/issues/936) Add "Refresh Airflow" button in Orchestrate to bypass route change or full-page refresh when iframe doesn't initially inflate as expected (this will likely be automated once the root cause is determined)
- [#899](https://gitlab.com/meltano/meltano/issues/899) Add deep linking improvements to reports and dashboards to better facilitate sharing
- [#899](https://gitlab.com/meltano/meltano/issues/899) Add "Edit" and "Explore" buttons to each report instance displayed in a dashboard to enable editing said report and exploring a fresh and unselected analysis of the same model and design
- [!546](https://gitlab.com/meltano/meltano/merge_requests/546) Add new Advanced Tutorial on how to Load CSV files to Postgres

### Changes

- [#909](https://gitlab.com/meltano/meltano/issues/909) Default names will be generated for Reports and Dashboards
- [#892](https://gitlab.com/meltano/meltano/issues/892) Improve experience for parsing Snowflake URL for ID by showing processing step
- [#935](https://gitlab.com/meltano/meltano/issues/935) Update Entity Selection to be nested in the Extract step so each ELT step is consecutive
- [#886](https://gitlab.com/meltano/meltano/issues/886) Add validation for grouping settings as the next iteration of improved form validation for generated connector settings

### Fixes

- [#931](https://gitlab.com/meltano/meltano/issues/931) Fix Analyze Connections identifier mismatch resulting from recent linting refactor
- [#919](https://gitlab.com/meltano/meltano/issues/919) Fix Airflow iframe automatic UI refresh
- [#937](https://gitlab.com/meltano/meltano/issues/937) Fix Chart.vue prop type error

## 0.39.0 - (2019-08-26)

---

### New

- [#838](https://gitlab.com/meltano/meltano/issues/838) Add indicator for speed run plugins
- [#870](https://gitlab.com/meltano/meltano/issues/870) Add global footer component in docs
- [#871](https://gitlab.com/meltano/meltano/issues/871) Add contributing link in footer of docs
- [#908](https://gitlab.com/meltano/meltano/issues/908) Add auto installation for Airflow Orchestrator for improved UX
- [#912](https://gitlab.com/meltano/meltano/issues/912) Auto run the ELT of a saved Pipeline Schedule by default
- [#907](https://gitlab.com/meltano/meltano/issues/907) Add auto select of "All" for Entities Selection step and removed the performance warning (a future iteration will address the "Recommended" implementation and the display of a resulting performance warning when "All" is selected and "Recommended" ignored)
- [#799](https://gitlab.com/meltano/meltano/issues/799) Standardized code conventions on the frontend and updated related documentation (issues related to further linting enforcement will soon follow)

### Changes

- [#838](https://gitlab.com/meltano/meltano/issues/838) Speed run plugins prioritized to top of the list
- [#896](https://gitlab.com/meltano/meltano/issues/896) Add documentation for how to do patch releases
- [#910](https://gitlab.com/meltano/meltano/issues/910) Update linting rules to enforce better standards for the frontend code base
- [#885](https://gitlab.com/meltano/meltano/issues/885) Add docs for all extractors and loaders
- [#885](https://gitlab.com/meltano/meltano/issues/885) All plugin modal cards show docs text if they have docs
- [#733](https://gitlab.com/meltano/meltano/issues/733) Improve error feedback to be more specific when plugin installation errors occur

### Fixes

- [#923](https://gitlab.com/meltano/meltano/issues/923) Fix contributing release docs merge conflict issue

## 0.38.0 - (2019-08-21)

---

### New

- [#746](https://gitlab.com/meltano/meltano/issues/746) Add CTA to specific dashboard in "Add to Dashboard" sub-UI
- [#746](https://gitlab.com/meltano/meltano/issues/746) Add toast feedback on success, update, or error for schedules, reports, and dashboards
- [#814](https://gitlab.com/meltano/meltano/issues/814) Install Airflow via the Orchestration UI (we may do this in the background automatically in the future)

### Changes

- [#901](https://gitlab.com/meltano/meltano/issues/901) Update entities plugins to be alphabetically sorted for consistency with extractors ordering

### Fixes

- [#746](https://gitlab.com/meltano/meltano/issues/746) Prevent duplicate schedule, report, and dashboard creation if there is an existing item
- [#976](https://gitlab.com/meltano/meltano/issues/900) Fix fallback v976e Route changes will update page title in the web appfor Iso8601 dates/times
- [#903](https://gitlab.com/meltano/meltano/issues/903) Fix columns display issue for the base table in Analyze

### Breaks

## 0.37.2 - (2019-08-19)

---

### Fixes

- [#894](https://gitlab.com/meltano/meltano/issues/894) Fix issue with static asset paths

## 0.37.1 - (2019-08-19)

---

### Fixes

- [#894](https://gitlab.com/meltano/meltano/issues/894) Fix build issues with new Vue CLI 3 build process

## 0.37.0 - (2019-08-19)

---

### New

- [#763](https://gitlab.com/meltano/meltano/issues/763) Add inference to auto install related plugins after a user installs a specific extractor
- [#867](https://gitlab.com/meltano/meltano/issues/867) Add fallback values (if they aren't set in the `discovery.yml`) for `start date`, `start time`, and `end date` for all connectors so the user has potentially one less interaction to make per connector configuration

### Changes

- [#342](https://gitlab.com/meltano/meltano/issues/342) Swap UI app directory "webapp" and upgrade to Vue CLI 3
- [#882](https://gitlab.com/meltano/meltano/issues/882) Update navigation and subnavigation labels to verbs vs. nouns to inspire action and productivity when using the UI
- [#700](https://gitlab.com/meltano/meltano/issues/700) Update documentation to remove "\$" and trim spaces to make CLI command copy/paste easier
- [#878](https://gitlab.com/meltano/meltano/issues/878) Write a [tutorial to help users get started with PostgreSQL](http://www.meltano.com/docs/loaders.html#postgresql-database)
- [#883](https://gitlab.com/meltano/meltano/issues/883) Break Extractors and Loaders sections out in the docs
- [#889](https://gitlab.com/meltano/meltano/issues/889) Allow for githooks to lint on commit
- [#835](https://gitlab.com/meltano/meltano/issues/835) Pipeline name in Schedule creation will have an automatic default

### Fixes

- [#872](https://gitlab.com/meltano/meltano/issues/872) Updated `tap-marketo` and `tap-stripe` to leverage password input type while also improving the input type password fallback
- [#882](https://gitlab.com/meltano/meltano/issues/882) Fix recent minor regression regarding `Dashboard` routing
- [#858](https://gitlab.com/meltano/meltano/issues/858) Fix `job_state` bug so that ELT run status polling can properly resume as expected
- [#890](https://gitlab.com/meltano/meltano/issues/890) Fix implementation of default configuration setting to use less code

## 0.36.0 - (2019-08-12)

---

### New

- [#793](https://gitlab.com/meltano/meltano/issues/793) Add introduction module to Connector Settings to allow for helper text as far as signup and documentation links
- [#796](https://gitlab.com/meltano/meltano/issues/796) Add dropdown option to Connector Settings to allow for more defined UI interactions
- [#802](https://gitlab.com/meltano/meltano/issues/802) Add support for Query Filters over columns that are not selected
- [#855](https://gitlab.com/meltano/meltano/issues/855) Add empty state to Dashboards and cleaned up styling for consistency with Analyze's layout
- [#856](https://gitlab.com/meltano/meltano/issues/856) Add contextual information to the Analyze Connection UI to aid user understanding
- [#800](https://gitlab.com/meltano/meltano/issues/800) Add save success feedback for connectors, entities, and connections
- [#817](https://gitlab.com/meltano/meltano/issues/817) Add [Meltano explainer video](https://www.youtube.com/watch?v=2Glsf89WQ5w) to the front page of Meltano.com

### Changes

- [#794](https://gitlab.com/meltano/meltano/issues/794) Update Snowflake fields to have descriptions and utilize tooltip UI
- [#853](https://gitlab.com/meltano/meltano/issues/853) Improve UX for multi-attribute ordering (wider sub-UI for easier reading, clear drop target, and clearer drag animation for reenforcing sorting interaction)
- [#735](https://gitlab.com/meltano/meltano/issues/735) Update Entities UI to only display entity selection "Configure" CTAs for installed (vs. previously all) extractors
- [#548](https://gitlab.com/meltano/meltano/issues/548) Update Meltano mission, vision and path to v1 on [roadmap page](https://meltano.com/docs/roadmap.html) of Meltano.com
- [#824](https://gitlab.com/meltano/meltano/issues/824) Update `meltano select` to use the unique `tap_stream_id` instead of the `stream` property for filtering streams. This adds support for taps with multiple streams with the same name, like, for example, the ones produced by `tap-postgres` when tables with the same name are defined in different schemas.
- [#842](https://gitlab.com/meltano/meltano/issues/842) Collapse Deployment section in the docs to be under [Installation](https://meltano.com/docs/installation.html)

### Fixes

- [#855](https://gitlab.com/meltano/meltano/issues/855) Fix bug that duplicated a dashboard's `reportIds` that also prevented immediate UI feedback when reports were toggled (added or removed) from a dashboard via Analyze's "Add to Dashboard" dropdown
- [#851](https://gitlab.com/meltano/meltano/issues/851) Fix report saving and loading to work with filters and sortBy ordering
- [#852](https://gitlab.com/meltano/meltano/issues/852) Update Scheduling UI to have "Run" button at all times vs conditionally to empower users to run one-off ELT pipelines even if Airflow is installed
- [#852](https://gitlab.com/meltano/meltano/issues/852) Update Scheduling UI "Interval" column with CTA to install Airflow while communicating why via tooltip
- [#852](https://gitlab.com/meltano/meltano/issues/852) Fix initial Orchestration page hydration to properly reflect Airflow installation status
- [#831](https://gitlab.com/meltano/meltano/issues/831) Update `meltano elt` to exit with 1 and report dbt's exit code on an error message when dbt exits with a non-zero code.
- [#857](https://gitlab.com/meltano/meltano/issues/857) Update PluginDiscoveryService to use the cached `discovery.yml` when Meltano can not connect to `meltano.com` while trying to fetch a fresh version of the discovery file.
- [#850](https://gitlab.com/meltano/meltano/issues/850) Fix entities response so entities display as expected (as assumed this simple fix was due to our recent interceptor upgrade)
- [#800](https://gitlab.com/meltano/meltano/issues/800) Fix connector and connection settings to display saved settings by default while falling back and setting defaults if applicable

## 0.35.0 - (2019-08-05)

---

### New

- [!781](https://gitlab.com/meltano/meltano/merge_requests/781) Add new Advanced Tutorial on how to use tap-postgres with Meltano
- [#784](https://gitlab.com/meltano/meltano/issues/784) Add multiple attribute ordering with drag and drop ordering in the UI

### Changes

- [#784](https://gitlab.com/meltano/meltano/issues/784) As part of multiple attribute sorting and keeping the attributes and results sub-UIs in sync, we know autorun queries based on user interaction after the initial explicit "Run" button interaction

## 0.34.2 - (2019-08-01)

---

### Fixes

- [#821](https://gitlab.com/meltano/meltano/issues/821) Fix `meltano config` not properly loading settings defined in the `meltano.yml`
- [#841](https://gitlab.com/meltano/meltano/issues/841) Fix a problem when model names were mangled by the API

## 0.34.1 - (2019-07-30)

---

### Fixes

- [#834](https://gitlab.com/meltano/meltano/issues/834) Fixed a problem with the Meltano UI not having the proper API URL set

## 0.34.0 - (2019-07-29)

---

### New

- [#757](https://gitlab.com/meltano/meltano/issues/757) Update 'meltano permissions' to add support for GRANT ALL and FUTURE GRANTS on tables in schemas
- [#760](https://gitlab.com/meltano/meltano/issues/760) Update 'meltano permissions' to add support for granting permissions on VIEWs
- [#812](https://gitlab.com/meltano/meltano/issues/812) `meltano ui` will now stop stale Airflow workers when starting
- [#762](https://gitlab.com/meltano/meltano/issues/762) Added run ELT via the UI (manages multiple and simultaneous runs)
- [#232](https://gitlab.com/meltano/meltano/issues/232) Meltano now bundles Alembic migrations to support graceful database upgrades

### Changes

- [#828](https://gitlab.com/meltano/meltano/issues/828) Docker installation instructions have been dogfooded, clarified, and moved to Installation section
- [#944](https://gitlab.com/meltano/meltano/issues/944) Update the Transform step's default to "Skip"

### Fixes

- [#807](https://gitlab.com/meltano/meltano/issues/807) Fix filter input validation when editing saved filters
- [#822](https://gitlab.com/meltano/meltano/issues/822) Fix pipeline schedule naming via slugify to align with Airflow DAG naming requirements
- [#820](https://gitlab.com/meltano/meltano/issues/820) Fix `meltano select` not properly connecting to the system database
- [#787](https://gitlab.com/meltano/meltano/issues/787) Fix results sorting to support join tables
- [#832](https://gitlab.com/meltano/meltano/issues/832) Fix schedule creation endpoint to return properly typed response (this became an issue as a result of our recent case conversion interceptor)
- [#819](https://gitlab.com/meltano/meltano/issues/819) Running the Meltano UI using gunicorn will properly update the system database

## 0.33.0 - (2019-07-22)

---

### New

- [#788](https://gitlab.com/meltano/meltano/issues/788) Reydrate filters in Analyze UI after loading a saved report containing filters

### Changes

- [#804](https://gitlab.com/meltano/meltano/issues/804) Connection set in the Design view are now persistent by Design

### Fixes

- [#788](https://gitlab.com/meltano/meltano/issues/788) Properly reset the default state of the Analyze UI so stale results aren't displayed during a new analysis
- [!806](https://gitlab.com/meltano/meltano/merge_requests/806) Fix filters editing to prevent input for `is_null` and `is_not_null` while also ensuring edits to existing filter expressions types adhere to the same preventitive input.
- [#582](https://gitlab.com/meltano/meltano/issues/582) Remove the `export` statements in the default `.env` initialized by `meltano init`.
- [#816](https://gitlab.com/meltano/meltano/issues/816) Fix `meltano install` failing when connections where specified in the `meltano.yml`
- [#786](https://gitlab.com/meltano/meltano/issues/786) Fixed an issue with the SQL engine would mixup table names with join/design names
- [#808](https://gitlab.com/meltano/meltano/issues/808) Fix filter aggregate value with enforced number via `getQueryPayloadFromDesign()` as `input type="number"` only informs input keyboards on mobile, and does not enforce the Number type as expected

## 0.32.2 - (2019-07-16)

---

### New

- [#759](https://gitlab.com/meltano/meltano/issues/759) Added filtering functionality to the Analyze UI while additionally cleaning it up from a UI/UX lens

## 0.32.1 - (2019-07-15)

---

### Fixes

- [#792](https://gitlab.com/meltano/meltano/issues/792) Fix an error when trying to schedule an extractor that didn't expose a `start_date`.

## 0.32.0 - (2019-07-15)

---

### New

- [!718](https://gitlab.com/meltano/meltano/merge_requests/718) Add support for filters (WHERE and HAVING clauses) to MeltanoQuery and Meltano's SQL generation engine
- [#748](https://gitlab.com/meltano/meltano/issues/748) Added the `Connections` plugin to move the Analyze connection settings to the system database
- [#748](https://gitlab.com/meltano/meltano/issues/748) Added the `meltano config` command to manipulate a plugin's configuration

### Fixes

[!726](https://gitlab.com/meltano/meltano/merge_requests/726) Fixed InputDateIso8601's default value to align with HTML's expected empty string default

## 0.31.0 - (2019-07-08)

---

### New

- [#766](https://gitlab.com/meltano/meltano/issues/766) Add Codeowners file so that the "approvers" section on MRs is more useful for contributors
- [#750](https://gitlab.com/meltano/meltano/issues/750) Various UX updates (mostly tooltips) to make the configuration UI for scheduling orchestration easier to understand
- [#739](https://gitlab.com/meltano/meltano/issues/739) Updated `discovery.yml` for better consistency of UI order within each connector's settings (authentication -> contextual -> start/end dates). Improved various settings' `kind`, `label`, and `description`. Added a `documentation` prop to provide a documentation link for involved settings (temp until we have better first class support for more complex setting types)

### Fixes

- [#737](https://gitlab.com/meltano/meltano/issues/737) Fixed UI flash for connector settings when installation is complete but `configSettings` has yet to be set
- [#751](https://gitlab.com/meltano/meltano/issues/751) Fixed the Orchestrations view by properly checking if Airflow is installed so the correct directions display to the user

## 0.30.0 - (2019-07-01)

---

### New

- [#736](https://gitlab.com/meltano/meltano/issues/736) Add "Cancel", "Next", and a message to the entities UI when an extractor doesn't support discovery and thus entity selection
- [#730](https://gitlab.com/meltano/meltano/issues/730) Updated Analyze Models page UI with improved content organization so it is easier to use
- [#710](https://gitlab.com/meltano/meltano/issues/710) Updated connector (extractor and loader) settings with specific control type (text, password, email, boolean, and date) per setting, added form validation, and added an inference by default for password and token fields as a protective measure
- [#719](https://gitlab.com/meltano/meltano/issues/719) Added InputDateIso8601.vue component to standardize date inputs in the UI while ensuring the model data remains in Iso8601 format on the frontend.
- [#643](https://gitlab.com/meltano/meltano/issues/643) Updated `minimallyValidated` computeds so that new users are intentionally funneled through the pipelines ELT setup UI (previously they could skip past required steps)
- [#752](https://gitlab.com/meltano/meltano/issues/752) Fix the schedule having no start_date when the extractor didn't expose a `start_date` setting

### Fixes

- [!703](https://gitlab.com/meltano/meltano/merge_requests/703) Fix `ScheduleService` instantiation due to signature refactor

## 0.29.0 - (2019-06-24)

---

### New

- [#724](https://gitlab.com/meltano/meltano/issues/724) Add the `model-gitlab-ultimate` plugin to Meltano. It includes .m5o files for analyzing data available for Gitlab Ultimate or Gitlab.com Gold accounts (e.g. Epics, Epic Issues, etc) fetched using the Gitlab API. Repository used: https://gitlab.com/meltano/model-gitlab-ultimate
- [#723](https://gitlab.com/meltano/meltano/issues/723) Add proper signage and dedicated sub-navigation area in views/pages. Standardized the view -> sub-view markup relationships for consistent layout. Directory refactoring for improved organization.
- [#612](https://gitlab.com/meltano/meltano/issues/612) Move the plugins' configuration to the database, enabling configuration from the UI

### Changes

- [#636](https://gitlab.com/meltano/meltano/issues/636) Refactored connector logo related logic into a ConnectorLogo component for code cleanliness, reusability, and standardization
- [#728](https://gitlab.com/meltano/meltano/issues/728) Change error notification button link to open the bugs issue template

### Fixes

- [#718](https://gitlab.com/meltano/meltano/issues/718) Fix dynamically disabled transforms always running. Transforms can now be dynamically disabled inside a dbt package and Meltano will respect that. It will also respect you and your time.
- [#684](https://gitlab.com/meltano/meltano/issues/684) Enables WAL on SQLite to handle concurrent processes gracefully
- [#732](https://gitlab.com/meltano/meltano/issues/732) Fix plugin installation progress bar that wasn't updating upon installation completion

## 0.28.0 - (2019-06-17)

---

### New

- [!683](https://gitlab.com/meltano/meltano/issues/683) Add `--start-date` to `meltano schedule` to give the control over the catch up logic to the users
- [#651](https://gitlab.com/meltano/meltano/issues/651) Added model installation in the Analyze UI to bypass an otherwise "back to the CLI step"
- [#676](https://gitlab.com/meltano/meltano/issues/676) Add pipeline schedule UI for viewing and saving pipeline schedules for downstream use by Airflow/Orchestration

### Changes

- [#708](https://gitlab.com/meltano/meltano/issues/708) Enable `tap-gitlab` to run using Gitlab Ultimate and Gitlab.com Gold accounts and extract Epics and Epic Issues.
- [#711](https://gitlab.com/meltano/meltano/issues/711) Add new call to action for submitting an issue on docs site
- [#717](https://gitlab.com/meltano/meltano/issues/717) Enable `dbt-tap-gitlab` to run using Gitlab Ultimate and Gitlab.com Gold accounts and generate transformed tables that depend on Epics and Epic Issues.

### Fixes

- [#716](https://gitlab.com/meltano/meltano/issues/716) Fix entities UI so only installed extractors can edit selections
- [#715](https://gitlab.com/meltano/meltano/issues/715) Remove reimport of Bulma in `/orchestration` route to fix borked styling

## 0.27.0 - (2019-06-10)

---

### New

- [!640](https://gitlab.com/meltano/meltano/merge_requests/640) Google Analytics logo addition for recent tap-google-analytics Extractor addition
- [#671](https://gitlab.com/meltano/meltano/issues/671) Add the `tap-google-analytics` transform to Meltano. It is using the dbt package defined in https://gitlab.com/meltano/dbt-tap-google-analytics
- [#672](https://gitlab.com/meltano/meltano/issues/672) Add the `model-google-analytics` plugin to Meltano. It includes .m5o files for analyzing data fetched from the Google Analytics Reporting API. Repository used: https://gitlab.com/meltano/model-google-analytics
- [#687](https://gitlab.com/meltano/meltano/issues/687) Implemented a killswitch to prevent undefined behaviors when a Meltano project is not compatible with the installed `meltano` version

### Fixes

- [#661](https://gitlab.com/meltano/meltano/issues/661) Fixed empty UI for extractors that lack configuration settings by providing feedback message with actionable next steps
- [#663](https://gitlab.com/meltano/meltano/issues/663) Fixed Airflow error when advancing to Orchestration step after installing and saving a Loader configuration
- [#254](https://gitlab.com/meltano/meltano/issues/254) Fixed `meltano init` not working on terminal with cp1252 encoding
- [#254](https://gitlab.com/meltano/meltano/issues/254) Fixed `meltano add/install` crashing on Windows
- [#664](https://gitlab.com/meltano/meltano/issues/664) Minor CSS fix ensuring Airflow UI height is usable (side-effect of recent reparenting)
- [#679](https://gitlab.com/meltano/meltano/issues/679) Fix an issue with `meltano select` emitting duplicate properties when the property used the `anyOf` type
- [#650](https://gitlab.com/meltano/meltano/issues/650) Add `MELTANO_DISABLE_TRACKING` environment variable to disable all tracking
- [#670](https://gitlab.com/meltano/meltano/issues/670) Update tests to not send tracking events

## 0.26.0 - (2019-06-03)

---

### New

- [#603](https://gitlab.com/meltano/meltano/issues/603) `meltano select` now supports raw JSON Schema as a valid Catalog
- [#537](https://gitlab.com/meltano/meltano/issues/537) Add Extractor for Google Analytics (`tap-google-analytics`) to Meltano. It uses the tap defined in https://gitlab.com/meltano/tap-google-analytics/

### Changes

- [#621](https://gitlab.com/meltano/meltano/issues/621) Added new tutorial for tap-gitlab
- [#657](https://gitlab.com/meltano/meltano/issues/657) Update Analyze page to have single purpose views

### Fixes

- [#645](https://gitlab.com/meltano/meltano/issues/645) Fixed confusion around Loader Settings and Analytics DB Connector Settings
- [#580](https://gitlab.com/meltano/meltano/issues/580) Fixed `project_compiler` so the Analyze page can properly display custom topics
- [#658](https://gitlab.com/meltano/meltano/issues/658) Fixed the Analyze page when no models are present
- [#603](https://gitlab.com/meltano/meltano/issues/603) Fix an issue where `meltano select` would incorrectly report properties as excluded
- [#603](https://gitlab.com/meltano/meltano/issues/603) Fix an issue where `meltano select` incorrectly flatten nested properties
- [#553](https://gitlab.com/meltano/meltano/issues/553) Fix an issue where running `meltano select --list` for the first time would incorrectly report properties

### Break

## 0.25.0 - (2019-05-28)

---

### New

- [#586](https://gitlab.com/meltano/meltano/issues/586) `meltano ui` now automatically start Airflow if installed; Airflow UI available at `Orchestration`.
- [#592](https://gitlab.com/meltano/meltano/issues/592) Added baseline UX feedback via toast for uncaught API response errors with a link to "Submit Bug"
- [#642](https://gitlab.com/meltano/meltano/issues/642) Improved UX during extractor plugin installation so settings can be configured _during_ installation as opposed to waiting for the (typically lengthy) install to complete
- [!647](https://gitlab.com/meltano/meltano/merge_requests/647) Added preloader for occasional lengthy extractor loading and added feedback for lengthy entities loading
- [#645](https://gitlab.com/meltano/meltano/issues/645) Added an Analyze landing page to facilitate future sub-UIs including the Analyze database settings; Added proper Loader Settings UI.

### Fixes

- [#645](https://gitlab.com/meltano/meltano/issues/645) Fixed confusion around Loader Settings and Analyze database settings

## 0.24.0 - (2019-05-06)

---

### New

- [#622](https://gitlab.com/meltano/meltano/issues/622) Added ELT flow UI Routes & Deep Linking to advance user through next steps after each step's save condition vs. requiring them to manually click the next step to advance
- [#598](https://gitlab.com/meltano/meltano/issues/598) Updated color and greyscale use in the context of navigation and interactive elements to better communicate UI hierarchy
- [#607](https://gitlab.com/meltano/meltano/issues/607) Add "All/Default/Custom" button bar UI for improved entities selection UX
- [#32](https://gitlab.com/meltano/meltano-marketing/issues/32) Integrate Algolia Search for docs
- [#590](https://gitlab.com/meltano/meltano/issues/590) Add documentation for deploying Meltano in ECS
- [#628](https://gitlab.com/meltano/meltano/issues/628) Add documentation for tap-mongodb
- [!605](https://gitlab.com/meltano/meltano/merge_requests/605) Added tooltips for areas of UI that are WIP for better communication of a feature's status

### Changes

- [375](https://gitlab.com/meltano/meltano/issues/375) Meltano can now run on any host/port

### Fixes

- [#595](https://gitlab.com/meltano/meltano/issues/595) Fix `meltano invoke` not working properly with `dbt`
- [#606](https://gitlab.com/meltano/meltano/issues/606) Fix `SingerRunner.bookmark_state()` to properly handle and store the state output from Targets as defined in the Singer.io Spec.

## 0.23.0 - (2019-04-29)

---

### New

- [#32](https://gitlab.com/meltano/meltano-marketing/issues/32) Integrate Algolia Search for docs

### Changes

- [#522](https://gitlab.com/meltano/meltano/issues/522) Update Carbon tutorial with new instructions and screenshots

## 0.22.0 - (2019-04-24)

---

### New

- [#477](https://gitlab.com/meltano/meltano/issues/477) Add ability for users to sign up for email newsletters
- [!580](https://gitlab.com/meltano/meltano/merge_requests/580) Add sorting to plugins for improved UX, both UI via extractors/loaders/etc. and `meltano discover all` benefit from sorted results
- [!528](https://gitlab.com/meltano/meltano/issues/528) Add documentation for RBAC alpha feature and environment variables

### Changes

- [#588](https://gitlab.com/meltano/meltano/issues/588) Updated core navigation and depth hierarchy styling to facilitate main user flow and improved information architecture
- [#591](https://gitlab.com/meltano/meltano/issues/591) Revert #484: remove `meltano ui` being run outside a Meltano project.
- [#584](https://gitlab.com/meltano/meltano/issues/584) Initial v1 for enabling user to setup ELT linearly through the UI via a guided sequence of steps

### Fixes

- [#600](https://gitlab.com/meltano/meltano/issues/600) Fix a bug with meltano select when the extractor would output an invalid schema
- [#597](https://gitlab.com/meltano/meltano/issues/597) Automatically open the browser when `meltano ui` is run

## 0.21.0 - (2019-04-23)

---

### New

- [#477](https://gitlab.com/meltano/meltano/issues/477) Add ability for users to sign up for email newsletters

### Changes

- [#591](https://gitlab.com/meltano/meltano/issues/591) Revert #484: remove `meltano ui` being run outside a Meltano project.

## 0.20.0 - (2019-04-15)

---

### New

- Add documentation on custom transformations and models. Link to Tutorial: https://www.meltano.com/tutorials/create-custom-transforms-and-models.html

## 0.19.1 - (2019-04-10)

---

### New

- [#539](https://gitlab.com/meltano/meltano/issues/539) Add Tutorial for "Using Jupyter Notebooks" with Meltano
- [#534](https://gitlab.com/meltano/meltano/issues/534) Add UI entity selection for a given extractor
- [#520](https://gitlab.com/meltano/meltano/issues/520) Add v1 UI for extractor connector settings
- [#486](https://gitlab.com/meltano/meltano/issues/486) Add the `model-gitlab` plugin to Meltano. It includes .m5o files for analyzing data fetched using the Gitlab API. Repository used: https://gitlab.com/meltano/model-gitlab
- [#500](https://gitlab.com/meltano/meltano/issues/500) Add the `model-stripe` plugin to Meltano. It includes .m5o files for analyzing data fetched using the Stripe API. Repository used: https://gitlab.com/meltano/model-stripe
- [#440](https://gitlab.com/meltano/meltano/issues/440) Add the `model-zuora` plugin to Meltano. It includes .m5o files for analyzing data fetched using the Zuora API. Repository used: https://gitlab.com/meltano/model-zuora
- [#541](https://gitlab.com/meltano/meltano/issues/541) Add a 404 page for missing routes on the web app

### Fixes

- [#576](https://gitlab.com/meltano/meltano/issues/576) Fix switching between designs now works
- [#555](https://gitlab.com/meltano/meltano/issues/555) Fix `meltano discover` improperly displaying plugins
- [#530](https://gitlab.com/meltano/meltano/issues/530) Fix query generation for star schemas
- [#575](https://gitlab.com/meltano/meltano/issues/575) Move Airflow configuration to .meltano/run/airflow
- [#571](https://gitlab.com/meltano/meltano/issues/571) Fix various routing and API endpoint issues related to recent `projects` addition

## 0.19.0 - (2019-04-08)

---

### New

- [#513](https://gitlab.com/meltano/meltano/issues/513) Added initial e2e tests for the UI
- [#431](https://gitlab.com/meltano/meltano/issues/431) Add the `tap-zendesk` transform to Meltano. It is using the dbt package defined in https://gitlab.com/meltano/dbt-tap-zendesk
- [484](https://gitlab.com/meltano/meltano/issues/484) Updated `meltano ui` to automatically launch the UI, and projects from the UI (previously only an option in the CLI)
- [#327](https://gitlab.com/meltano/meltano/issues/327) Add `meltano add --custom` switch to enable integration of custom plugins
- [#540](https://gitlab.com/meltano/meltano/issues/540) Add CHANGELOG link in intro section of the docs
- [#431](https://gitlab.com/meltano/meltano/issues/431) Add the `model-zendesk` plugin to Meltano. It includes .m5o files for analyzing data fetched using the Zendesk API. Repository used: https://gitlab.com/meltano/model-zendesk
- [!544](https://gitlab.com/meltano/meltano/merge_requests/544) Add support for extracting data from CSV files by adding [tap-csv](https://gitlab.com/meltano/tap-csv) to Meltano
- [#514](https://gitlab.com/meltano/meltano/issues/514) Add 'airflow' orchestrators plugin to enable scheduling
- Add the `tap-zuora` transform to Meltano. It is using the dbt package defined in https://gitlab.com/meltano/dbt-tap-zuora

### Changes

- [#455](https://gitlab.com/meltano/meltano/issues/455) Add documentation about `target-snowflake`

### Fixes

- [#507](https://gitlab.com/meltano/meltano/issues/507) Ensure design name and table name don't need to match so multiple designs can leverage a single base table
- [#551](https://gitlab.com/meltano/meltano/issues/551) Fix HDA queries generated when an attribute is used both as a column and as an aggregate.
- [#559](https://gitlab.com/meltano/meltano/issues/559) Add support for running custom transforms for taps without default dbt transforms.

## 0.18.0 - (2019-04-02)

---

### New

- [#432](https://gitlab.com/meltano/meltano/issues/432) Add the `tap-zuora` transform to Meltano. It is using the dbt package defined in https://gitlab.com/meltano/dbt-tap-zuora

### Changes

- Remove Snowflake references from advanced tutorial.
- [#2 dbt-tap-zuora](https://gitlab.com/meltano/dbt-tap-zuora/issues/2) Remove custom SFDC related attributes from Zuora Account and Subscription Models
- Update [Contributing - Code Style](https://meltano.com/docs/contributing.html#code-style) documentation to including **pycache** troubleshooting

### Fixes

- [#529](https://gitlab.com/meltano/meltano/issues/529) Resolve "SFDC Tutorial - ELT Fails due to invalid schema.yml" by [#4 dbt-tap-salesforce](https://gitlab.com/meltano/dbt-tap-salesforce/issues/4) removing the schema.yml files from the dbt models for tap-salesforce.
- [#502](https://gitlab.com/meltano/meltano/issues/502) Fix the situation where an m5o has no joins, the design still will work.

## 0.17.0 - (2019-03-25)

---

### New

- [#485](https://gitlab.com/meltano/meltano/issues/485) Added various UI unit tests to the Analyze page
- [#370](https://gitlab.com/meltano/meltano/issues/370) Enabled authorization using role-based access control for Designs and Reports

### Changes

- [#283](https://gitlab.com/meltano/meltano/issues/283) Silence pip's output when there is not error
- [#468](https://gitlab.com/meltano/meltano/issues/468) Added reminder in docs regarding the need for `source venv/bin/activate` in various situations and added minor copy updates

### Fixes

- [#433](https://gitlab.com/meltano/meltano/issues/433) Add the `sandbox` configuration to `tap-zuora`.
- [#501](https://gitlab.com/meltano/meltano/issues/501) Fix `meltano ui` crashing when the OS ran out of file watcher.
- [#510](https://gitlab.com/meltano/meltano/issues/510) Fix an issue when finding the current Meltano project in a multi-threaded environment.
- [#494](https://gitlab.com/meltano/meltano/issues/494) Improved documentation around tutorials and Meltano requirements
- [#492](https://gitlab.com/meltano/meltano/issues/492) A few small contextual additions to help streamline the release process
- [#503](https://gitlab.com/meltano/meltano/issues/503) Fix a frontend sorting issue so the backend can properly generate an up-to-date query

## 0.16.0 - (2019-03-18)

---

### New

- Add support for extracting data from Gitlab through the updated tap-gitlab (https://gitlab.com/meltano/tap-gitlab)
- Add the `tap-gitlab` transform to Meltano. It is using the dbt package defined in https://gitlab.com/meltano/dbt-tap-gitlab
- Add "Copy to Clipboard" functionality to code block snippets in the documentation
- Add the `tap-stripe` transform to Meltano. It is using the dbt package defined in https://gitlab.com/meltano/dbt-tap-stripe
- Add new command `meltano add model [name_of_model]`
- Add models to the available plugins

### Changes

- Various documentation [installation and tutorial improvements](https://gitlab.com/meltano/meltano/issues/467#note_149858308)
- Added troubleshooting button to help users add context to a pre-filled bug issue

### Fixes

- Fix the API database being mislocated
- Replaced the stale Meltano UI example image in the Carbon Emissions tutorial
- 473: Fix the docker image (meltano/meltano) from failing to expose the API

## 0.15.1 - (2019-03-12)

---

### Fixes

- locks down dependencies for issues with sqlalchemy snowflake connector

## 0.15.0 - (2019-03-11)

---

### New

- Add Salesforce Tutorial to the docs
- Add documentation for the permissions command
- Add tracking for the `meltano ui` command

### Fixes

- Updated analytics to properly recognize SPA route changes as pageview changes

## 0.14.0 - (2019-03-04)

---

### New

- Update stages table style in docs
- Add custom transforms and models tutorial to the docs

### Changes

- Add api/v1 to every route
- Update DbtService to always include the my_meltano_project model when transform runs

### Fixes

- Resolved duplicate display issue of Dashboards and Reports on the Files page
- Removed legacy `carbon.dashboard.m5o` (regression from merge)
- Updated dashboards and reports to use UI-friendly name vs slugified name
- Fix minor clipped display issue of right panel on `/settings/database`
- Fix minor display spacing in left panel of Settings
- Fix dashboard page to properly display a previously active dashboard's updated reports
- Fix pre-selected selections for join aggregates when loading a report
- Fix charts to display multiple aggregates (v1)
- Fix 404 errors when refreshing the frontend
- Fix a regression where the Topics would not be shown in the Files page

## 0.13.0 - (2019-02-25)

---

### New

- Add the `tap-salesforce` transform to Meltano. It is using the dbt package defined in https://gitlab.com/meltano/dbt-tap-salesforce
- Add m5o model and tables for tap-salesforce
- Updated the deep-link icon (for Dashboards/Reports on the Files page)

### Changes

- Polished the RBAC view, making it clearer the feature is experimental.
- Rename "Models" to "Topics"
- Use the current connection's schema when generating queries at run time for Postgres Connections.
- Add support for multiple Aggregates over the same attribute when generating HDA queries.

## 0.12.0 - (2019-02-21)

---

### New

- UI cleanup across routes (Analyze focus) and baseline polish to mitigate "that looks off comments"
- Update installation and contributing docs
- Meltano implement role-based access control - [!368](https://gitlab.com/meltano/meltano/merge_requests/368)
- Add version CLI commands for checking current Meltano version
- Add deep linking to dashboards
- Add deep linking to reports

### Fixes

- Fixed a problem when environment variables where used as default values for the CLI - [!390](https://gitlab.com/meltano/meltano/merge_requests/390)
- Fixed dashboards initial load issue due to legacy (and empty) `carbon.dashboard.m5o` file
- New standardized approach for `.m5o` id generation (will need to remove any dashboard.m5o and report.m5o)

## 0.11.0 - (2019-02-19)

---

### New

- Update installation and contributing docs
- Add support for generating Hyper Dimensional Aggregates (HDA)
- Add internal Meltano classes for representing and managing Designs, Table, Column, Aggregate, Definitions, and Query definitions

### Changes

- Move core functionality out of `api/controllers` to `/core/m5o` (for m5o and m5oc management) and `/core/sql` (for anything related to sql generation)

### Fixes

- Fixed a problem when environment variables where used as default values for the CLI - [!390](https://gitlab.com/meltano/meltano/merge_requests/390)

## 0.10.0 - (2019-02-12)

---

### New

- Add gunicorn support for Meltano UI as a WSGI application - [!377](https://gitlab.com/meltano/meltano/merge_requests/377)
- Meltano will now generate the minimal joins when building SQL queries - [!382](https://gitlab.com/meltano/meltano/merge_requests/382)

### Changes

- Add analytics to authentication page
- Meltano will now use SQLite for the job log. See https://meltano.com/docs/architecture.html#job-logging for more details.
- Removed manual `source .env` step in favor of it running automatically

### Fixes

- Meltano will correctly source the `.env`
- fixed charts to render as previously they were blank
- Fixed Analyze button groupd CSS to align as a single row

### Breaks

- Meltano will now use SQLite for the job log. See https://meltano.com/docs/architecture.html#job-logging for more details.
- URL routing updates ('/model' to '/files', removed currently unused '/extract', '/load', '/transform' and '/project/new')

## 0.9.0 - (2019-02-05)

---

### New

- add ability to save reports
- add ability to update an active report during analysis
- add ability to load reports
- add dashboards page and related add/remove report functionality

### Changes

- Generate default `Meltano UI` connection for the `meltano.db` SQLite DB when a new project is created with `meltano init`
- updated main navigation to Files, Analysis, and Dashboards
- Update the `meltano permissions grant` command to fetch the existing permissions from the Snowflake server and only return sql commands for permissions not already assigned
- Add `--diff` option to the `meltano permissions grant` command to get a full diff with the permissions already assigned and new ones that must be assigned

### Fixes

- Entry model definition correctly defines `region_id`.
- Updated the Fundamentals documentation section regarding reports
- Fixed Files page for empty state of Dashboards and Reports
- Fixed Analyze page's left column to accurately preselect columns and aggregates after loading a report

## 0.8.0 - (2019-01-29)

---

### New

- Add tracking of anonymous `meltano cli` usage stats to Meltano's Google Analytics Account
- Add `project_config.yml` to all meltano projects to store concent for anonymous usage tracking and the project's UUID

### Changes

- Add `--no_usage_stats` option to `meltano init <project_name>` to allow users to opt-out from anonymous usage stats tracking
- Bundled Meltano models are now SQLite compatible.

## 0.7.0 - (2019-01-22)

---

### New

- Added basic authentication support for meltano ui.
- Meltano will now automatically source the .env
- Updated docs with `.m5o` authoring requirements and examples
- add support for timeframes in tables
- add basic analytics to understand usage
- add disabled UI for the lack of timeframes support in sqlite
- update Results vs. SQL UI focus based on a results response or query update respectively

### Changes

- Meltano will now discover components based on `https://meltano.com/discovery.yml`
- sample designs are now packaged with meltano

### Fixes

- Updated mobile menu to work as expected
- Updated tutorial docs with improved CLI commands and fixed the host setting to `localhost`

## 0.6.1 - (2019-01-15)

---

## 0.6.0 - (2019-01-15)

---

### New

- add new command `meltano add transform [name_of_dbt_transformation]`
- add transforms to the available plugins

### Changes

- Auto install missing plugins when `meltano elt` runs
- Terminology updates for simpler understanding

### Fixes

- Edit links on the bottom of doc pages are working now

### Breaks

- Updated docs tutorial bullet regarding inaccurate "Validate" button

## 0.5.0 - (2019-01-09)

---

### New

- ensure `meltano init <project-name>` runs on windows
- settings ui now provides sqlite-specific controls for sqlite dialect
- add `target-sqlite` to available loaders for meltano projects
- add new command `meltano add transformer [name_of_plugin]`
- add transformers (dbt) to the available plugins

### Changes

- extractors and loaders are arguments in the elt command instead of options
- `meltano www` is now `meltano ui`
- remove dbt installation from `meltano init`
- move everything dbt related under `transform/`
- update `meltano elt` to not run transforms by default
- update `meltano elt` to auto generate the job_id (job_id has been converted to an optional argument)

### Fixes

- left joins now work correctly in analyze.
- fixed broken sql toggles in analyze view
- fixed sql output based on sql toggles in analyze view

## 0.4.0 - (2019-01-03)

---

### New

- add Using Superset with Meltano documentation

## 0.3.3 - (2018-12-21)

---

## 0.3.2 - (2018-12-21)

---

## 0.3.1 - (2018-12-21)

---

### Changes

- add default models for 'tap-carbon-intensity'.
- Meltano Analyze is now part of the package.
- removes database dependency from Meltano Analyze and uses .ma files
- update the error message when using Meltano from outside a project - [!238](https://gitlab.com/meltano/meltano/merge_requests/238)

## 0.3.0 - (2018-12-18)

---

### New

- updated Settings view so each database connection can be independently disconnected
- add `meltano select` to manage what is extracted by a tap.

### Changes

- documentation site will utilize a new static site generation tool called VuePress

- meltano.com will be deployed from the meltano repo

### Fixes

- model dropdown now updates when updating database (no longer requires page refresh)
- prevent model duplication that previously occurred after subsequent "Update Database" clicks

## 0.2.2 - (2018-12-11)

---

### Changes

- documentation site will utilize a new static site generation tool called VuePress
- first iteration of joins (working on a small scale)

## 0.2.1 - (2018-12-06)

---

### Fixes

- resolve version conflict for `idna==2.7`
- fix the `discover` command in the docker images
- fix the `add` command in the docker images
- fix module not found for meltano.core.permissions.utils

## 0.2.0 - (2018-12-04)

---

### New

- add `meltano permissions grant` command for generating permission queries for Postgres and Snowflake - [!90](https://gitlab.com/meltano/meltano/merge_requests/90)
- add 'tap-stripe' to the discovery

### Changes

- demo with [carbon intensity](https://gitlab.com/meltano/tap-carbon-intensity), no API keys needed
- .ma file extension WIP as alternative to lkml

### Fixes

- fix order in Meltano Analyze

## 0.1.4 - (2018-11-27)

### Fixes

- add default values for the 'www' command - [!185](https://gitlab.com/meltano/meltano/merge_requests/185)
- add CHANGELOG.md
- fix a problem with autodiscovery on taps - [!180](https://gitlab.com/meltano/meltano/merge_requests/180)

### Changes

- move the 'api' extra package into the default package
- add 'tap-fastly' to the discovery

---

## 0.1.3

### Changes

- remove `setuptools>=40` dependency
- `meltano` CLI is now in the `meltano` package

## 0.1.2

### Fixes

- target output state is now saved asynchronously

## 0.1.1

### Changes

- initial release<|MERGE_RESOLUTION|>--- conflicted
+++ resolved
@@ -15,11 +15,8 @@
 
 - [#1588](https://gitlab.com/meltano/meltano/issues/1588) Update `scrollTo` behavior in Job Log to work across browsers
 
-<<<<<<< HEAD
-=======
 ### Breaks
 
->>>>>>> 2ad499eb
 ## 1.17.1 - (2020-01-29)
 
 ---
