--- conflicted
+++ resolved
@@ -13,11 +13,8 @@
 * [#784](https://gitlab.com/meltano/meltano/issues/784) Add multiple attribute ordering with drag and drop ordering in the UI
 
 ### Changes
-<<<<<<< HEAD
-* [#794](https://gitlab.com/meltano/meltano/issues/794) Update Snowflake fields to have descriptions and utilize tooltip
-=======
+* [#794](https://gitlab.com/meltano/meltano/issues/794) Update Snowflake fields to have descriptions and utilize tooltip UI
 * [#784](https://gitlab.com/meltano/meltano/issues/784) As part of multiple attribute sorting and keeping the attributes and results sub-UIs in sync, we know autorun queries based on user interaction after the initial explicit "Run" button interaction
->>>>>>> e8c42d87
 
 ### Fixes
 
