--- conflicted
+++ resolved
@@ -10,14 +10,11 @@
 ---
 
 ### New
-<<<<<<< HEAD
 * [#169](https://gitlab.com/gitlab-data/permifrost/-/issues/169)
 Adds support for roles containing spaces.
 * [#111](https://gitlab.com/gitlab-data/permifrost/-/issues/111)
 Adds support to customise the user object
 
-=======
->>>>>>> 720e849b
 
 ### Changes
 
