# CHANGELOG

All notable changes to this project will be documented in this file.
This project adheres to [Semantic Versioning](http://semver.org/) and [Keep a Changelog](http://keepachangelog.com/).

## Unreleased

---

### New

- Compress meltano-logo.png
- [#1106](https://gitlab.com/meltano/meltano/issues/1106) Add description metadata to the GitLab extractor's Ultimate License configuration setting
- [#1057](https://gitlab.com/meltano/meltano/issues/1057) Auto advance to Entity Selection when an extractor lacks configuration settings
- [#51](https://gitlab.com/meltano/meltano-marketing/issues/51) Update Google Analytics to track `appVersion`, custom `projectId`, and to properly use the default `clientId`. The CLI also now uses `client_id` to differentiate between a CLI client id (not versioned) and the project id (versioned).
- [#1012](https://gitlab.com/meltano/meltano/issues/1012) Add intelligent autofocus for improved UX in both Extractor and Loader configuration
- [#1120](https://gitlab.com/meltano/meltano/issues/1120) Fix a concurrency bug causing `meltano select` to crash.
- [#758](https://gitlab.com/meltano/meltano/issues/758) Update 'meltano permissions' to add --full-refresh command to revoke all privileges prior to granting
- [#1113](https://gitlab.com/meltano/meltano/issues/1113) Update 'meltano permissions' to have the ability to find all schemas matching a partial name such as `snowplow_*`
- [#1114](https://gitlab.com/meltano/meltano/issues/1114) Update 'meltano permissions' to include the OPERATE privilege for Snowflake warehouse

### Changes

- [#1080](https://gitlab.com/meltano/meltano/issues/1080) Temporarily disable Intercom until userId strategy is determined
- [#1058](https://gitlab.com/meltano/meltano/issues/1058) Updated the selected state of grouped buttons to fill vs. stroke. Updated the docs to reflect the reasoning to ensure consistency in Meltano's UI visual language
- [#1068](https://gitlab.com/meltano/meltano/issues/1068) Replace dogfooding term in docs to speedrun
<<<<<<< HEAD
- [#1101](https://gitlab.com/meltano/meltano/issues/1101) Add new tour video to home page
- [#1101](https://gitlab.com/meltano/meltano/issues/1101) Update design to improve readability and contrast
=======
- [#1115](https://gitlab.com/meltano/meltano/issues/1115) Update 'meltano permissions' to not require an identially named role for a given user
>>>>>>> a120b15f

### Fixes

- [#1086](https://gitlab.com/meltano/meltano/issues/1086) Fix a concurrency issue when the `meltano.yml` file was updated.
- [#1112](https://gitlab.com/meltano/meltano/issues/1112) Fix the "Run" button to improve UX by properly reflecting the running state for auto-running queries
- [#1023](https://gitlab.com/meltano/meltano/issues/1023) Fix last vuex mutation warning with editable `localConfiguration` clone approach

### Breaks

## 1.0.1 - (2019-10-07)

---

### Fixes

- Patch technicality due to PyPi limitation (v1 already existed from a publish mistake seven+ months ago) with needed changelog New/Changes/Fixes section headers

## 1.0.0 - (2019-10-07)

---

### New

- [#1020](https://gitlab.com/meltano/meltano/issues/1020) Update Command Line Tools documentation to reflect a standard format with opportunities for improvement in the future
- [#524](https://gitlab.com/meltano/meltano/issues/524) There is a new Plugins section on the site to contain all ecosystem related libraries (i.e., extractors, loaders, etc.)

### Changes

- [#1087](https://gitlab.com/meltano/meltano/issues/1087) Fix `meltano select` not seeding the database when run as the first command.
- [#1090](https://gitlab.com/meltano/meltano/issues/1090) Update the namespace for all plugins. Also the default schema used will go back to including the `tap_` prefix to avoid conflicts with existing schemas (e.g. a local `gitlab` or `salesforce` schema). This also fixes `tap-csv` and `tap-google-analytics` not properly working after the latest Meltano release.
- [#1047](https://gitlab.com/meltano/meltano-marketing/issues/1047) Fix a bug where some configuration values were not redacted

### Fixes

### Breaks

- [#1085](https://gitlab.com/meltano/meltano/issues/1085) Fix Analyze model dropdown to properly reflect installed `models`
- [#1089](https://gitlab.com/meltano/meltano/issues/1089) Properly re-initialize the Analyze page after a new analysis is selected during an existing analysis (this issue surfaced due to the recent Analyze dropdown CTAs addition which enables an analysis change during an existing one)
- [#1092](https://gitlab.com/meltano/meltano/issues/1092) Fix async condition so the design store's `defaultState` is properly applied before loading a new design via `initializeDesign`

## 0.44.1 - (2019-10-03)

---

### New

- [#51](https://gitlab.com/meltano/meltano-marketing/issues/51) Add Google Analytics tracking acknowledgment in the UI
- [#926](https://gitlab.com/meltano/meltano/issues/926) Add step-by-step intructions for using the DigitalOcean one-click installer
- [#1076](https://gitlab.com/meltano/meltano/issues/1076) Enable Log button in pipelines UI after route change or hard refresh if a matching log exists
- [#1067](https://gitlab.com/meltano/meltano/issues/1067) Add Model landing page and update Analyze main navigation to a dropdown displaying the various analysis CTAs associated with each model
- [#1080](https://gitlab.com/meltano/meltano/issues/1080) Add live chat support on Meltano.com website using Intercom.io

### Changes

- [#1069](https://gitlab.com/meltano/meltano/issues/1069) Meltano will now use the schedule's name to run incremental jobs
- [#926](https://gitlab.com/meltano/meltano/issues/926) Move manual DigitalOcean Droplet configuration instructions to advanced tutorials
- Collapse Installation docs into a single section

### Fixes

- [#1071](https://gitlab.com/meltano/meltano/issues/1071) Fix `rehydratePollers` so the UI reflects running jobs after a hard refresh or route change (this surfaced from the recent [!963](https://gitlab.com/meltano/meltano/merge_requests/963) change)
- [#1075](https://gitlab.com/meltano/meltano/issues/1075) Fix an issue where `meltano elt` would fail when a previous job was found

## 0.44.0 - (2019-09-30)

---

### New

- [#950](https://gitlab.com/meltano/meltano/issues/950) Removed the Analyze connection configuration: Meltano will now infer connections out of each loader configuration.
- [#1002](https://gitlab.com/meltano/meltano/issues/1002) Analyze UI now displays the Topic's (analysis model's) description text if applicable
- [#1032](https://gitlab.com/meltano/meltano/issues/1032) Add 'Model' and 'Notebook' to main navigation to communicate that Meltano plans to empower users with modeling and notebooking functionality
- [#949](https://gitlab.com/meltano/meltano/issues/949) Add "Log" button and dedicated sub-UI for tracking an ELT run's status more granularly

- [#932](https://gitlab.com/meltano/meltano/issues/932) Meltano can now be upgraded from the UI directly.

### Changes

- [#1045](https://gitlab.com/meltano/meltano/issues/1045) Make it clear that 'meltano add' is not hanging while installing plugins
- [#1000](https://gitlab.com/meltano/meltano/issues/1000) Update Getting Started guide with updated screenshots and content
- [#854](https://gitlab.com/meltano/meltano/issues/854) Charts now use pretty labels rather than the ID
- [#1011](https://gitlab.com/meltano/meltano/issues/1011) Removed "Catch-up Date" in favor of default "Start Date" of extractor
- [#578](https://gitlab.com/meltano/meltano/issues/578) Remove support for `tap-zuora`.
- [#1002](https://gitlab.com/meltano/meltano/issues/1002) Update `discovery.yml` with explicit `kind: password` metadata (we infer and set input types of `password` as a safeguard, but the explicit setting is preferred)
- [#1049](https://gitlab.com/meltano/meltano/issues/1049) Change default `target-sqlite` database name to `warehouse` to not conflict with system database
- [#949](https://gitlab.com/meltano/meltano/issues/949) Update the way Meltano handles logs for ELT runs: Every elt run is logged in `.meltano/run/logs/{job_id}/elt_{timestamp}.log`. That allows Meltano to keep logs for multiple, or even concurrent, elt runs with the same `job_id`.
- [#949](https://gitlab.com/meltano/meltano/issues/949) Update "Create Pipeline" redirect logic based on the previous route being 'transforms' (this is a UX win setting up the user with the sub-UI for the next logical step vs. requiring a manual "Create" click)
- [#1051](https://gitlab.com/meltano/meltano/issues/1051) Automatically set SQLALCHEMY_DATABASE_URI config to system database URI

### Fixes

- [#1004](https://gitlab.com/meltano/meltano/issues/1004) Fix error when deselecting last attribute in Analyze
- [#1048](https://gitlab.com/meltano/meltano/issues/1048) Fix various actions that should have been mutations and did minor code convention cleanup
- [#1063](https://gitlab.com/meltano/meltano/issues/1063) Fix the "Explore" button link in Dashboards to properly account for the `namespace`

### Breaks

- [#1051](https://gitlab.com/meltano/meltano/issues/1051) Remove MELTANO_BACKEND e.a. in favor of --uri CLI option and MELTANO_DATABASE_URI env var
- [#1052](https://gitlab.com/meltano/meltano/issues/1052) Move system database into `.meltano` directory to indicate it is owned by the app and not supposed to be messed with directly by users

## 0.43.0 - (2019-09-23)

---

### New

- [#1014](https://gitlab.com/meltano/meltano/issues/1014) Meltano now logs all output from each `meltano elt` run in a log file that uses the unique job*id of the run. It can be found in `.meltano/run/logs/elt*{job_id}.log`.
- [#1014](https://gitlab.com/meltano/meltano/issues/1014) Meltano now logs all output from each `meltano elt` run in a log file that uses the unique job*id of the run. It can be found in `.meltano/run/logs/elt*{job_id}.log`.
- [#1014](https://gitlab.com/meltano/meltano/issues/1014) Meltano now logs all output from each `meltano elt` run in a log file that uses the unique `job_id` of the run. It can be found in `.meltano/run/logs/elt*{job_id}.log`.
- [#955](https://gitlab.com/meltano/meltano/issues/955) Establish baseline for demo day and how they should be run

### Changes

- [#891](https://gitlab.com/meltano/meltano/issues/891) Contributors can run webapp from root directory

### Fixes

- [#1005](https://gitlab.com/meltano/meltano/issues/1005) Fix installed plugins endpoints listing identically named plugins of different types under wrong type

## 0.42.1 - (2019-09-19)

---

### Changes

- [#987](https://gitlab.com/meltano/meltano/issues/987) Update routing to match labels (verbs vs. nouns) in effort to subtly reinforce action taking vs. solely "thing" management
- [#960](https://gitlab.com/meltano/meltano/issues/960) Improve UX by instantly displaying extractor and loader configuration UIs based on "Install" or "Configure" interaction as opposed to the prior delay (side effect of async `addPlugin`)
- [#996](https://gitlab.com/meltano/meltano/issues/996) Update conditional UI analytics stats tracking at runtime vs. build-time by sourcing state from the same backend `send_anonymous_usage_stats` flag

### Fixes

- [#992](https://gitlab.com/meltano/meltano/issues/992) Fix missing GA scripts
- [#989](https://gitlab.com/meltano/meltano/issues/989) Fix UI/UX documentation regarding recent removal of `view-header`
- [#994](https://gitlab.com/meltano/meltano/issues/994) Fix stale Pipelines Count in main navigation Pipeline badge
- [#999](https://gitlab.com/meltano/meltano/issues/999) Update yarn dependencies to resolve peer dependency warning
- [#1008](https://gitlab.com/meltano/meltano/issues/1008) Fix error on "Create Pipeline Schedule" modal when no plugins have been installed
- [#1015](https://gitlab.com/meltano/meltano/issues/1008) Support SQLite database name with and without '.db' extension
- [#1007](https://gitlab.com/meltano/meltano/issues/1007) Fix pipeline with failed job not being regarded as having completed
- [#998](https://gitlab.com/meltano/meltano/issues/998) Update Analyze UI with conditional loading indicator to prevent query generation prior to connection dialects being loaded (this solution is still useful for when inference supercedes our current manual dialect selection solution)
- [#1009](https://gitlab.com/meltano/meltano/issues/1009) Fix default ConnectorSettings validation to account for `false` (unchecked) checkbox values

### Breaks

## 0.42.0 - (2019-09-16)

---

### New

- [#976](https://gitlab.com/meltano/meltano/issues/976) Route changes will update page title in the web app

### Changes

- [Marketing #48](https://gitlab.com/meltano/meltano-marketing/issues/48) Update newsletter subscription links to redirect to our new newsletter [hosted by Substack](https://meltano.substack.com)

### Fixes

- [#965](https://gitlab.com/meltano/meltano/issues/965) Fix a regression that prevented the Meltano UI to reach the Meltano API when using an external hostname.
- [#986](https://gitlab.com/meltano/meltano/issues/986) Fix an issue where the Orchestration page would not show Airflow even when it was installed.
- [#969](https://gitlab.com/meltano/meltano/issues/969) Fix an issue where the Meltano Analyze connection would not respect the `port` configuration.
- [#964](https://gitlab.com/meltano/meltano/issues/964) Fix copy button overlap issue with top navigation
- [#970](https://gitlab.com/meltano/meltano/issues/970) Fix Meltano's m5o parser and compiler to properly namespace and isolate the definitions of different custom and packaged Topics.

## 0.41.0 - (2019-09-09)

---

### New

- [#980](https://gitlab.com/meltano/meltano/issues/980) Add Cypress for e2e testing pipeline
- [#579](https://gitlab.com/meltano/meltano/issues/579) Add `meltano schedule list` to show a project's schedules
- [#942](https://gitlab.com/meltano/meltano/issues/942) Add progress bars on various routes to improve UX feedback
- [#779](https://gitlab.com/meltano/meltano/issues/779) Add various UI polish details regarding iconography use, preloading feedback, breadcrumbs, container styling, navigation, and sub-navigation

### Changes

- [#906](https://gitlab.com/meltano/meltano/issues/906) `meltano ui` will now run in `production` per default

- [#942](https://gitlab.com/meltano/meltano/issues/942) Update Analyze Connections UI to match configuration-as-modal pattern for UX consistency regarding configuration
- [#779](https://gitlab.com/meltano/meltano/issues/779) Update all "This feature is queued..." temporary UI buttons to link to the Meltano repo issues page with a contextual search term

## 0.40.0 - (2019-09-04)

---

### New

- [#927](https://gitlab.com/meltano/meltano/issues/927) Document how to manually set up a Meltano Droplet on DigitalOcean

- [#916](https://gitlab.com/meltano/meltano/issues/916) Add Transform step as first-class and adjacent step to Extract and Load
- [#916](https://gitlab.com/meltano/meltano/issues/916) Improve Create Pipeline Schedule default selection UX by leveraging "ELT recents" concept
- [#936](https://gitlab.com/meltano/meltano/issues/936) Add "Refresh Airflow" button in Orchestrate to bypass route change or full-page refresh when iframe doesn't initially inflate as expected (this will likely be automated once the root cause is determined)
- [#899](https://gitlab.com/meltano/meltano/issues/899) Add deep linking improvements to reports and dashboards to better facilitate sharing
- [#899](https://gitlab.com/meltano/meltano/issues/899) Add "Edit" and "Explore" buttons to each report instance displayed in a dashboard to enable editing said report and exploring a fresh and unselected analysis of the same model and design
- [!546](https://gitlab.com/meltano/meltano/merge_requests/546) Add new Advanced Tutorial on how to Load CSV files to Postgres

### Changes

- [#909](https://gitlab.com/meltano/meltano/issues/909) Default names will be generated for Reports and Dashboards
- [#892](https://gitlab.com/meltano/meltano/issues/892) Improve experience for parsing Snowflake URL for ID by showing processing step
- [#935](https://gitlab.com/meltano/meltano/issues/935) Update Entity Selection to be nested in the Extract step so each ELT step is consecutive
- [#886](https://gitlab.com/meltano/meltano/issues/886) Add validation for grouping settings as the next iteration of improved form validation for generated connector settings

### Fixes

- [#931](https://gitlab.com/meltano/meltano/issues/931) Fix Analyze Connections identifier mismatch resulting from recent linting refactor
- [#919](https://gitlab.com/meltano/meltano/issues/919) Fix Airflow iframe automatic UI refresh
- [#937](https://gitlab.com/meltano/meltano/issues/937) Fix Chart.vue prop type error

## 0.39.0 - (2019-08-26)

---

### New

- [#838](https://gitlab.com/meltano/meltano/issues/838) Add indicator for speed run plugins
- [#870](https://gitlab.com/meltano/meltano/issues/870) Add global footer component in docs
- [#871](https://gitlab.com/meltano/meltano/issues/871) Add contributing link in footer of docs
- [#908](https://gitlab.com/meltano/meltano/issues/908) Add auto installation for Airflow Orchestrator for improved UX
- [#912](https://gitlab.com/meltano/meltano/issues/912) Auto run the ELT of a saved Pipeline Schedule by default
- [#907](https://gitlab.com/meltano/meltano/issues/907) Add auto select of "All" for Entities Selection step and removed the performance warning (a future iteration will address the "Recommended" implementation and the display of a resulting performance warning when "All" is selected and "Recommended" ignored)
- [#799](https://gitlab.com/meltano/meltano/issues/799) Standardized code conventions on the frontend and updated related documentation (issues related to further linting enforcement will soon follow)

### Changes

- [#838](https://gitlab.com/meltano/meltano/issues/838) Speed run plugins prioritized to top of the list
- [#896](https://gitlab.com/meltano/meltano/issues/896) Add documentation for how to do patch releases
- [#910](https://gitlab.com/meltano/meltano/issues/910) Update linting rules to enforce better standards for the frontend code base
- [#885](https://gitlab.com/meltano/meltano/issues/885) Add docs for all extractors and loaders
- [#885](https://gitlab.com/meltano/meltano/issues/885) All plugin modal cards show docs text if they have docs
- [#733](https://gitlab.com/meltano/meltano/issues/733) Improve error feedback to be more specific when plugin installation errors occur

### Fixes

- [#923](https://gitlab.com/meltano/meltano/issues/923) Fix contributing release docs merge conflict issue

## 0.38.0 - (2019-08-21)

---

### New

- [#746](https://gitlab.com/meltano/meltano/issues/746) Add CTA to specific dashboard in "Add to Dashboard" sub-UI
- [#746](https://gitlab.com/meltano/meltano/issues/746) Add toast feedback on success, update, or error for schedules, reports, and dashboards
- [#814](https://gitlab.com/meltano/meltano/issues/814) Install Airflow via the Orchestration UI (we may do this in the background automatically in the future)

### Changes

- [#901](https://gitlab.com/meltano/meltano/issues/901) Update entities plugins to be alphabetically sorted for consistency with extractors ordering

### Fixes

- [#746](https://gitlab.com/meltano/meltano/issues/746) Prevent duplicate schedule, report, and dashboard creation if there is an existing item
- [#976](https://gitlab.com/meltano/meltano/issues/900) Fix fallback v976e Route changes will update page title in the web appfor Iso8601 dates/times
- [#903](https://gitlab.com/meltano/meltano/issues/903) Fix columns display issue for the base table in Analyze

### Breaks

## 0.37.2 - (2019-08-19)

---

### Fixes

- [#894](https://gitlab.com/meltano/meltano/issues/894) Fix issue with static asset paths

## 0.37.1 - (2019-08-19)

---

### Fixes

- [#894](https://gitlab.com/meltano/meltano/issues/894) Fix build issues with new Vue CLI 3 build process

## 0.37.0 - (2019-08-19)

---

### New

- [#763](https://gitlab.com/meltano/meltano/issues/763) Add inference to auto install related plugins after a user installs a specific extractor
- [#867](https://gitlab.com/meltano/meltano/issues/867) Add fallback values (if they aren't set in the `discovery.yml`) for `start date`, `start time`, and `end date` for all connectors so the user has potentially one less interaction to make per connector configuration

### Changes

- [#342](https://gitlab.com/meltano/meltano/issues/342) Swap UI app directory "webapp" and upgrade to Vue CLI 3
- [#882](https://gitlab.com/meltano/meltano/issues/882) Update navigation and subnavigation labels to verbs vs. nouns to inspire action and productivity when using the UI
- [#700](https://gitlab.com/meltano/meltano/issues/700) Update documentation to remove "\$" and trim spaces to make CLI command copy/paste easier
- [#878](https://gitlab.com/meltano/meltano/issues/878) Write a [tutorial to help users get started with PostgreSQL](http://www.meltano.com/docs/loaders.html#postgresql-database)
- [#883](https://gitlab.com/meltano/meltano/issues/883) Break Extractors and Loaders sections out in the docs
- [#889](https://gitlab.com/meltano/meltano/issues/889) Allow for githooks to lint on commit
- [#835](https://gitlab.com/meltano/meltano/issues/835) Pipeline name in Schedule creation will have an automatic default

### Fixes

- [#872](https://gitlab.com/meltano/meltano/issues/872) Updated `tap-marketo` and `tap-stripe` to leverage password input type while also improving the input type password fallback
- [#882](https://gitlab.com/meltano/meltano/issues/882) Fix recent minor regression regarding `Dashboard` routing
- [#858](https://gitlab.com/meltano/meltano/issues/858) Fix `job_state` bug so that ELT run status polling can properly resume as expected
- [#890](https://gitlab.com/meltano/meltano/issues/890) Fix implementation of default configuration setting to use less code

## 0.36.0 - (2019-08-12)

---

### New

- [#793](https://gitlab.com/meltano/meltano/issues/793) Add introduction module to Connector Settings to allow for helper text as far as signup and documentation links
- [#796](https://gitlab.com/meltano/meltano/issues/796) Add dropdown option to Connector Settings to allow for more defined UI interactions
- [#802](https://gitlab.com/meltano/meltano/issues/802) Add support for Query Filters over columns that are not selected
- [#855](https://gitlab.com/meltano/meltano/issues/855) Add empty state to Dashboards and cleaned up styling for consistency with Analyze's layout
- [#856](https://gitlab.com/meltano/meltano/issues/856) Add contextual information to the Analyze Connection UI to aid user understanding
- [#800](https://gitlab.com/meltano/meltano/issues/800) Add save success feedback for connectors, entities, and connections
- [#817](https://gitlab.com/meltano/meltano/issues/817) Add [Meltano explainer video](https://www.youtube.com/watch?v=2Glsf89WQ5w) to the front page of Meltano.com

### Changes

- [#794](https://gitlab.com/meltano/meltano/issues/794) Update Snowflake fields to have descriptions and utilize tooltip UI
- [#853](https://gitlab.com/meltano/meltano/issues/853) Improve UX for multi-attribute ordering (wider sub-UI for easier reading, clear drop target, and clearer drag animation for reenforcing sorting interaction)
- [#735](https://gitlab.com/meltano/meltano/issues/735) Update Entities UI to only display entity selection "Configure" CTAs for installed (vs. previously all) extractors
- [#548](https://gitlab.com/meltano/meltano/issues/548) Update Meltano mission, vision and path to v1 on [roadmap page](https://meltano.com/docs/roadmap.html) of Meltano.com
- [#824](https://gitlab.com/meltano/meltano/issues/824) Update `meltano select` to use the unique `tap_stream_id` instead of the `stream` property for filtering streams. This adds support for taps with multiple streams with the same name, like, for example, the ones produced by `tap-postgres` when tables with the same name are defined in different schemas.
- [#842](https://gitlab.com/meltano/meltano/issues/842) Collapse Deployment section in the docs to be under [Installation](https://meltano.com/docs/installation.html)

### Fixes

- [#855](https://gitlab.com/meltano/meltano/issues/855) Fix bug that duplicated a dashboard's `reportIds` that also prevented immediate UI feedback when reports were toggled (added or removed) from a dashboard via Analyze's "Add to Dashboard" dropdown
- [#851](https://gitlab.com/meltano/meltano/issues/851) Fix report saving and loading to work with filters and sortBy ordering
- [#852](https://gitlab.com/meltano/meltano/issues/852) Update Scheduling UI to have "Run" button at all times vs conditionally to empower users to run one-off ELT pipelines even if Airflow is installed
- [#852](https://gitlab.com/meltano/meltano/issues/852) Update Scheduling UI "Interval" column with CTA to install Airflow while communicating why via tooltip
- [#852](https://gitlab.com/meltano/meltano/issues/852) Fix initial Orchestration page hydration to properly reflect Airflow installation status
- [#831](https://gitlab.com/meltano/meltano/issues/831) Update `meltano elt` to exit with 1 and report dbt's exit code on an error message when dbt exits with a non-zero code.
- [#857](https://gitlab.com/meltano/meltano/issues/857) Update PluginDiscoveryService to use the cached `discovery.yml` when Meltano can not connect to `meltano.com` while trying to fetch a fresh version of the discovery file.
- [#850](https://gitlab.com/meltano/meltano/issues/850) Fix entities response so entities display as expected (as assumed this simple fix was due to our recent interceptor upgrade)
- [#800](https://gitlab.com/meltano/meltano/issues/800) Fix connector and connection settings to display saved settings by default while falling back and setting defaults if applicable

## 0.35.0 - (2019-08-05)

---

### New

- [!781](https://gitlab.com/meltano/meltano/merge_requests/781) Add new Advanced Tutorial on how to use tap-postgres with Meltano
- [#784](https://gitlab.com/meltano/meltano/issues/784) Add multiple attribute ordering with drag and drop ordering in the UI

### Changes

- [#784](https://gitlab.com/meltano/meltano/issues/784) As part of multiple attribute sorting and keeping the attributes and results sub-UIs in sync, we know autorun queries based on user interaction after the initial explicit "Run" button interaction

## 0.34.2 - (2019-08-01)

---

### Fixes

- [#821](https://gitlab.com/meltano/meltano/issues/821) Fix `meltano config` not properly loading settings defined in the `meltano.yml`
- [#841](https://gitlab.com/meltano/meltano/issues/841) Fix a problem when model names were mangled by the API

## 0.34.1 - (2019-07-30)

---

### Fixes

- [#834](https://gitlab.com/meltano/meltano/issues/834) Fixed a problem with the Meltano UI not having the proper API URL set

## 0.34.0 - (2019-07-29)

---

### New

- [#757](https://gitlab.com/meltano/meltano/issues/757) Update 'meltano permissions' to add support for GRANT ALL and FUTURE GRANTS on tables in schemas
- [#760](https://gitlab.com/meltano/meltano/issues/760) Update 'meltano permissions' to add support for granting permissions on VIEWs
- [#812](https://gitlab.com/meltano/meltano/issues/812) `meltano ui` will now stop stale Airflow workers when starting
- [#762](https://gitlab.com/meltano/meltano/issues/762) Added run ELT via the UI (manages multiple and simultaneous runs)
- [#232](https://gitlab.com/meltano/meltano/issues/232) Meltano now bundles Alembic migrations to support graceful database upgrades

### Changes

- [#828](https://gitlab.com/meltano/meltano/issues/828) Docker installation instructions have been dogfooded, clarified, and moved to Installation section
- [#944](https://gitlab.com/meltano/meltano/issues/944) Update the Transform step's default to "Skip"

### Fixes

- [#807](https://gitlab.com/meltano/meltano/issues/807) Fix filter input validation when editing saved filters
- [#822](https://gitlab.com/meltano/meltano/issues/822) Fix pipeline schedule naming via slugify to align with Airflow DAG naming requirements
- [#820](https://gitlab.com/meltano/meltano/issues/820) Fix `meltano select` not properly connecting to the system database
- [#787](https://gitlab.com/meltano/meltano/issues/787) Fix results sorting to support join tables
- [#832](https://gitlab.com/meltano/meltano/issues/832) Fix schedule creation endpoint to return properly typed response (this became an issue as a result of our recent case conversion interceptor)
- [#819](https://gitlab.com/meltano/meltano/issues/819) Running the Meltano UI using gunicorn will properly update the system database

## 0.33.0 - (2019-07-22)

---

### New

- [#788](https://gitlab.com/meltano/meltano/issues/788) Reydrate filters in Analyze UI after loading a saved report containing filters

### Changes

- [#804](https://gitlab.com/meltano/meltano/issues/804) Connection set in the Design view are now persistent by Design

### Fixes

- [#788](https://gitlab.com/meltano/meltano/issues/788) Properly reset the default state of the Analyze UI so stale results aren't displayed during a new analysis
- [!806](https://gitlab.com/meltano/meltano/merge_requests/806) Fix filters editing to prevent input for `is_null` and `is_not_null` while also ensuring edits to existing filter expressions types adhere to the same preventitive input.
- [#582](https://gitlab.com/meltano/meltano/issues/582) Remove the `export` statements in the default `.env` initialized by `meltano init`.
- [#816](https://gitlab.com/meltano/meltano/issues/816) Fix `meltano install` failing when connections where specified in the `meltano.yml`
- [#786](https://gitlab.com/meltano/meltano/issues/786) Fixed an issue with the SQL engine would mixup table names with join/design names
- [#808](https://gitlab.com/meltano/meltano/issues/808) Fix filter aggregate value with enforced number via `getQueryPayloadFromDesign()` as `input type="number"` only informs input keyboards on mobile, and does not enforce the Number type as expected

## 0.32.2 - (2019-07-16)

---

### New

- [#759](https://gitlab.com/meltano/meltano/issues/759) Added filtering functionality to the Analyze UI while additionally cleaning it up from a UI/UX lens

## 0.32.1 - (2019-07-15)

---

### Fixes

- [#792](https://gitlab.com/meltano/meltano/issues/792) Fix an error when trying to schedule an extractor that didn't expose a `start_date`.

## 0.32.0 - (2019-07-15)

---

### New

- [!718](https://gitlab.com/meltano/meltano/merge_requests/718) Add support for filters (WHERE and HAVING clauses) to MeltanoQuery and Meltano's SQL generation engine
- [#748](https://gitlab.com/meltano/meltano/issues/748) Added the `Connections` plugin to move the Analyze connection settings to the system database
- [#748](https://gitlab.com/meltano/meltano/issues/748) Added the `meltano config` command to manipulate a plugin's configuration

### Fixes

[!726](https://gitlab.com/meltano/meltano/merge_requests/726) Fixed InputDateIso8601's default value to align with HTML's expected empty string default

## 0.31.0 - (2019-07-08)

---

### New

- [#766](https://gitlab.com/meltano/meltano/issues/766) Add Codeowners file so that the "approvers" section on MRs is more useful for contributors
- [#750](https://gitlab.com/meltano/meltano/issues/750) Various UX updates (mostly tooltips) to make the configuration UI for scheduling orchestration easier to understand
- [#739](https://gitlab.com/meltano/meltano/issues/739) Updated `discovery.yml` for better consistency of UI order within each connector's settings (authentication -> contextual -> start/end dates). Improved various settings' `kind`, `label`, and `description`. Added a `documentation` prop to provide a documentation link for involved settings (temp until we have better first class support for more complex setting types)

### Fixes

- [#737](https://gitlab.com/meltano/meltano/issues/737) Fixed UI flash for connector settings when installation is complete but `configSettings` has yet to be set
- [#751](https://gitlab.com/meltano/meltano/issues/751) Fixed the Orchestrations view by properly checking if Airflow is installed so the correct directions display to the user

## 0.30.0 - (2019-07-01)

---

### New

- [#736](https://gitlab.com/meltano/meltano/issues/736) Add "Cancel", "Next", and a message to the entities UI when an extractor doesn't support discovery and thus entity selection
- [#730](https://gitlab.com/meltano/meltano/issues/730) Updated Analyze Models page UI with improved content organization so it is easier to use
- [#710](https://gitlab.com/meltano/meltano/issues/710) Updated connector (extractor and loader) settings with specific control type (text, password, email, boolean, and date) per setting, added form validation, and added an inference by default for password and token fields as a protective measure
- [#719](https://gitlab.com/meltano/meltano/issues/719) Added InputDateIso8601.vue component to standardize date inputs in the UI while ensuring the model data remains in Iso8601 format on the frontend.
- [#643](https://gitlab.com/meltano/meltano/issues/643) Updated `minimallyValidated` computeds so that new users are intentionally funneled through the pipelines ELT setup UI (previously they could skip past required steps)
- [#752](https://gitlab.com/meltano/meltano/issues/752) Fix the schedule having no start_date when the extractor didn't expose a `start_date` setting

### Fixes

- [!703](https://gitlab.com/meltano/meltano/merge_requests/703) Fix `ScheduleService` instantiation due to signature refactor

## 0.29.0 - (2019-06-24)

---

### New

- [#724](https://gitlab.com/meltano/meltano/issues/724) Add the `model-gitlab-ultimate` plugin to Meltano. It includes .m5o files for analyzing data available for Gitlab Ultimate or Gitlab.com Gold accounts (e.g. Epics, Epic Issues, etc) fetched using the Gitlab API. Repository used: https://gitlab.com/meltano/model-gitlab-ultimate
- [#723](https://gitlab.com/meltano/meltano/issues/723) Add proper signage and dedicated sub-navigation area in views/pages. Standardized the view -> sub-view markup relationships for consistent layout. Directory refactoring for improved organization.
- [#612](https://gitlab.com/meltano/meltano/issues/612) Move the plugins' configuration to the database, enabling configuration from the UI

### Changes

- [#636](https://gitlab.com/meltano/meltano/issues/636) Refactored connector logo related logic into a ConnectorLogo component for code cleanliness, reusability, and standardization
- [#728](https://gitlab.com/meltano/meltano/issues/728) Change error notification button link to open the bugs issue template

### Fixes

- [#718](https://gitlab.com/meltano/meltano/issues/718) Fix dynamically disabled transforms always running. Transforms can now be dynamically disabled inside a dbt package and Meltano will respect that. It will also respect you and your time.
- [#684](https://gitlab.com/meltano/meltano/issues/684) Enables WAL on SQLite to handle concurrent processes gracefully
- [#732](https://gitlab.com/meltano/meltano/issues/732) Fix plugin installation progress bar that wasn't updating upon installation completion

## 0.28.0 - (2019-06-17)

---

### New

- [!683](https://gitlab.com/meltano/meltano/issues/683) Add `--start-date` to `meltano schedule` to give the control over the catch up logic to the users
- [#651](https://gitlab.com/meltano/meltano/issues/651) Added model installation in the Analyze UI to bypass an otherwise "back to the CLI step"
- [#676](https://gitlab.com/meltano/meltano/issues/676) Add pipeline schedule UI for viewing and saving pipeline schedules for downstream use by Airflow/Orchestration

### Changes

- [#708](https://gitlab.com/meltano/meltano/issues/708) Enable `tap-gitlab` to run using Gitlab Ultimate and Gitlab.com Gold accounts and extract Epics and Epic Issues.
- [#711](https://gitlab.com/meltano/meltano/issues/711) Add new call to action for submitting an issue on docs site
- [#717](https://gitlab.com/meltano/meltano/issues/717) Enable `dbt-tap-gitlab` to run using Gitlab Ultimate and Gitlab.com Gold accounts and generate transformed tables that depend on Epics and Epic Issues.

### Fixes

- [#716](https://gitlab.com/meltano/meltano/issues/716) Fix entities UI so only installed extractors can edit selections
- [#715](https://gitlab.com/meltano/meltano/issues/715) Remove reimport of Bulma in `/orchestration` route to fix borked styling

## 0.27.0 - (2019-06-10)

---

### New

- [!640](https://gitlab.com/meltano/meltano/merge_requests/640) Google Analytics logo addition for recent tap-google-analytics Extractor addition
- [#671](https://gitlab.com/meltano/meltano/issues/671) Add the `tap-google-analytics` transform to Meltano. It is using the dbt package defined in https://gitlab.com/meltano/dbt-tap-google-analytics
- [#672](https://gitlab.com/meltano/meltano/issues/672) Add the `model-google-analytics` plugin to Meltano. It includes .m5o files for analyzing data fetched from the Google Analytics Reporting API. Repository used: https://gitlab.com/meltano/model-google-analytics
- [#687](https://gitlab.com/meltano/meltano/issues/687) Implemented a killswitch to prevent undefined behaviors when a Meltano project is not compatible with the installed `meltano` version

### Fixes

- [#661](https://gitlab.com/meltano/meltano/issues/661) Fixed empty UI for extractors that lack configuration settings by providing feedback message with actionable next steps
- [#663](https://gitlab.com/meltano/meltano/issues/663) Fixed Airflow error when advancing to Orchestration step after installing and saving a Loader configuration
- [#254](https://gitlab.com/meltano/meltano/issues/254) Fixed `meltano init` not working on terminal with cp1252 encoding
- [#254](https://gitlab.com/meltano/meltano/issues/254) Fixed `meltano add/install` crashing on Windows
- [#664](https://gitlab.com/meltano/meltano/issues/664) Minor CSS fix ensuring Airflow UI height is usable (side-effect of recent reparenting)
- [#679](https://gitlab.com/meltano/meltano/issues/679) Fix an issue with `meltano select` emitting duplicate properties when the property used the `anyOf` type
- [#650](https://gitlab.com/meltano/meltano/issues/650) Add `MELTANO_DISABLE_TRACKING` environment variable to disable all tracking
- [#670](https://gitlab.com/meltano/meltano/issues/670) Update tests to not send tracking events

## 0.26.0 - (2019-06-03)

---

### New

- [#603](https://gitlab.com/meltano/meltano/issues/603) `meltano select` now supports raw JSON Schema as a valid Catalog
- [#537](https://gitlab.com/meltano/meltano/issues/537) Add Extractor for Google Analytics (`tap-google-analytics`) to Meltano. It uses the tap defined in https://gitlab.com/meltano/tap-google-analytics/

### Changes

- [#621](https://gitlab.com/meltano/meltano/issues/621) Added new tutorial for tap-gitlab
- [#657](https://gitlab.com/meltano/meltano/issues/657) Update Analyze page to have single purpose views

### Fixes

- [#645](https://gitlab.com/meltano/meltano/issues/645) Fixed confusion around Loader Settings and Analytics DB Connector Settings
- [#580](https://gitlab.com/meltano/meltano/issues/580) Fixed `project_compiler` so the Analyze page can properly display custom topics
- [#658](https://gitlab.com/meltano/meltano/issues/658) Fixed the Analyze page when no models are present
- [#603](https://gitlab.com/meltano/meltano/issues/603) Fix an issue where `meltano select` would incorrectly report properties as excluded
- [#603](https://gitlab.com/meltano/meltano/issues/603) Fix an issue where `meltano select` incorrectly flatten nested properties
- [#553](https://gitlab.com/meltano/meltano/issues/553) Fix an issue where running `meltano select --list` for the first time would incorrectly report properties

### Break

## 0.25.0 - (2019-05-28)

---

### New

- [#586](https://gitlab.com/meltano/meltano/issues/586) `meltano ui` now automatically start Airflow if installed; Airflow UI available at `Orchestration`.
- [#592](https://gitlab.com/meltano/meltano/issues/592) Added baseline UX feedback via toast for uncaught API response errors with a link to "Submit Bug"
- [#642](https://gitlab.com/meltano/meltano/issues/642) Improved UX during extractor plugin installation so settings can be configured _during_ installation as opposed to waiting for the (typically lengthy) install to complete
- [!647](https://gitlab.com/meltano/meltano/merge_requests/647) Added preloader for occasional lengthy extractor loading and added feedback for lengthy entities loading
- [#645](https://gitlab.com/meltano/meltano/issues/645) Added an Analyze landing page to facilitate future sub-UIs including the Analyze database settings; Added proper Loader Settings UI.

### Fixes

- [#645](https://gitlab.com/meltano/meltano/issues/645) Fixed confusion around Loader Settings and Analyze database settings

## 0.24.0 - (2019-05-06)

---

### New

- [#622](https://gitlab.com/meltano/meltano/issues/622) Added ELT flow UI Routes & Deep Linking to advance user through next steps after each step's save condition vs. requiring them to manually click the next step to advance
- [#598](https://gitlab.com/meltano/meltano/issues/598) Updated color and greyscale use in the context of navigation and interactive elements to better communicate UI hierarchy
- [#607](https://gitlab.com/meltano/meltano/issues/607) Add "All/Default/Custom" button bar UI for improved entities selection UX
- [#32](https://gitlab.com/meltano/meltano-marketing/issues/32) Integrate Algolia Search for docs
- [#590](https://gitlab.com/meltano/meltano/issues/590) Add documentation for deploying Meltano in ECS
- [#628](https://gitlab.com/meltano/meltano/issues/628) Add documentation for tap-mongodb
- [!605](https://gitlab.com/meltano/meltano/merge_requests/605) Added tooltips for areas of UI that are WIP for better communication of a feature's status

### Changes

- [375](https://gitlab.com/meltano/meltano/issues/375) Meltano can now run on any host/port

### Fixes

- [#595](https://gitlab.com/meltano/meltano/issues/595) Fix `meltano invoke` not working properly with `dbt`
- [#606](https://gitlab.com/meltano/meltano/issues/606) Fix `SingerRunner.bookmark_state()` to properly handle and store the state output from Targets as defined in the Singer.io Spec.

## 0.23.0 - (2019-04-29)

---

### New

- [#32](https://gitlab.com/meltano/meltano-marketing/issues/32) Integrate Algolia Search for docs

### Changes

- [#522](https://gitlab.com/meltano/meltano/issues/522) Update Carbon tutorial with new instructions and screenshots

## 0.22.0 - (2019-04-24)

---

### New

- [#477](https://gitlab.com/meltano/meltano/issues/477) Add ability for users to sign up for email newsletters
- [!580](https://gitlab.com/meltano/meltano/merge_requests/580) Add sorting to plugins for improved UX, both UI via extractors/loaders/etc. and `meltano discover all` benefit from sorted results
- [!528](https://gitlab.com/meltano/meltano/issues/528) Add documentation for RBAC alpha feature and environment variables

### Changes

- [#588](https://gitlab.com/meltano/meltano/issues/588) Updated core navigation and depth hierarchy styling to facilitate main user flow and improved information architecture
- [#591](https://gitlab.com/meltano/meltano/issues/591) Revert #484: remove `meltano ui` being run outside a Meltano project.
- [#584](https://gitlab.com/meltano/meltano/issues/584) Initial v1 for enabling user to setup ELT linearly through the UI via a guided sequence of steps

### Fixes

- [#600](https://gitlab.com/meltano/meltano/issues/600) Fix a bug with meltano select when the extractor would output an invalid schema
- [#597](https://gitlab.com/meltano/meltano/issues/597) Automatically open the browser when `meltano ui` is run

## 0.21.0 - (2019-04-23)

---

### New

- [#477](https://gitlab.com/meltano/meltano/issues/477) Add ability for users to sign up for email newsletters

### Changes

- [#591](https://gitlab.com/meltano/meltano/issues/591) Revert #484: remove `meltano ui` being run outside a Meltano project.

## 0.20.0 - (2019-04-15)

---

### New

- Add documentation on custom transformations and models. Link to Tutorial: https://www.meltano.com/docs/tutorial.html#advanced-adding-custom-transformations-and-models

## 0.19.1 - (2019-04-10)

---

### New

- [#539](https://gitlab.com/meltano/meltano/issues/539) Add Tutorial for "Using Jupyter Notebooks" with Meltano
- [#534](https://gitlab.com/meltano/meltano/issues/534) Add UI entity selection for a given extractor
- [#520](https://gitlab.com/meltano/meltano/issues/520) Add v1 UI for extractor connector settings
- [#486](https://gitlab.com/meltano/meltano/issues/486) Add the `model-gitlab` plugin to Meltano. It includes .m5o files for analyzing data fetched using the Gitlab API. Repository used: https://gitlab.com/meltano/model-gitlab
- [#500](https://gitlab.com/meltano/meltano/issues/500) Add the `model-stripe` plugin to Meltano. It includes .m5o files for analyzing data fetched using the Stripe API. Repository used: https://gitlab.com/meltano/model-stripe
- [#440](https://gitlab.com/meltano/meltano/issues/440) Add the `model-zuora` plugin to Meltano. It includes .m5o files for analyzing data fetched using the Zuora API. Repository used: https://gitlab.com/meltano/model-zuora
- [#541](https://gitlab.com/meltano/meltano/issues/541) Add a 404 page for missing routes on the web app

### Fixes

- [#576](https://gitlab.com/meltano/meltano/issues/576) Fix switching between designs now works
- [#555](https://gitlab.com/meltano/meltano/issues/555) Fix `meltano discover` improperly displaying plugins
- [#530](https://gitlab.com/meltano/meltano/issues/530) Fix query generation for star schemas
- [#575](https://gitlab.com/meltano/meltano/issues/575) Move Airflow configuration to .meltano/run/airflow
- [#571](https://gitlab.com/meltano/meltano/issues/571) Fix various routing and API endpoint issues related to recent `projects` addition

## 0.19.0 - (2019-04-08)

---

### New

- [#513](https://gitlab.com/meltano/meltano/issues/513) Added initial e2e tests for the UI
- [#431](https://gitlab.com/meltano/meltano/issues/431) Add the `tap-zendesk` transform to Meltano. It is using the dbt package defined in https://gitlab.com/meltano/dbt-tap-zendesk
- [484](https://gitlab.com/meltano/meltano/issues/484) Updated `meltano ui` to automatically launch the UI, and projects from the UI (previously only an option in the CLI)
- [#327](https://gitlab.com/meltano/meltano/issues/327) Add `meltano add --custom` switch to enable integration of custom plugins
- [#540](https://gitlab.com/meltano/meltano/issues/540) Add CHANGELOG link in intro section of the docs
- [#431](https://gitlab.com/meltano/meltano/issues/431) Add the `model-zendesk` plugin to Meltano. It includes .m5o files for analyzing data fetched using the Zendesk API. Repository used: https://gitlab.com/meltano/model-zendesk
- [!544](https://gitlab.com/meltano/meltano/merge_requests/544) Add support for extracting data from CSV files by adding [tap-csv](https://gitlab.com/meltano/tap-csv) to Meltano
- [#514](https://gitlab.com/meltano/meltano/issues/514) Add 'airflow' orchestrators plugin to enable scheduling
- Add the `tap-zuora` transform to Meltano. It is using the dbt package defined in https://gitlab.com/meltano/dbt-tap-zuora

### Changes

- [#455](https://gitlab.com/meltano/meltano/issues/455) Add documentation about `target-snowflake`

### Fixes

- [#507](https://gitlab.com/meltano/meltano/issues/507) Ensure design name and table name don't need to match so multiple designs can leverage a single base table
- [#551](https://gitlab.com/meltano/meltano/issues/551) Fix HDA queries generated when an attribute is used both as a column and as an aggregate.
- [#559](https://gitlab.com/meltano/meltano/issues/559) Add support for running custom transforms for taps without default dbt transforms.

## 0.18.0 - (2019-04-02)

---

### New

- [#432](https://gitlab.com/meltano/meltano/issues/432) Add the `tap-zuora` transform to Meltano. It is using the dbt package defined in https://gitlab.com/meltano/dbt-tap-zuora

### Changes

- Remove Snowflake references from advanced tutorial.
- [#2 dbt-tap-zuora](https://gitlab.com/meltano/dbt-tap-zuora/issues/2) Remove custom SFDC related attributes from Zuora Account and Subscription Models
- Update [Contributing - Code Style](https://meltano.com/guide/contributing.html#code-style) documentation to including **pycache** troubleshooting

### Fixes

- [#529](https://gitlab.com/meltano/meltano/issues/529) Resolve "SFDC Tutorial - ELT Fails due to invalid schema.yml" by [#4 dbt-tap-salesforce](https://gitlab.com/meltano/dbt-tap-salesforce/issues/4) removing the schema.yml files from the dbt models for tap-salesforce.
- [#502](https://gitlab.com/meltano/meltano/issues/502) Fix the situation where an m5o has no joins, the design still will work.

## 0.17.0 - (2019-03-25)

---

### New

- [#485](https://gitlab.com/meltano/meltano/issues/485) Added various UI unit tests to the Analyze page
- [#370](https://gitlab.com/meltano/meltano/issues/370) Enabled authorization using role-based access control for Designs and Reports

### Changes

- [#283](https://gitlab.com/meltano/meltano/issues/283) Silence pip's output when there is not error
- [#468](https://gitlab.com/meltano/meltano/issues/468) Added reminder in docs regarding the need for `source venv/bin/activate` in various situations and added minor copy updates

### Fixes

- [#433](https://gitlab.com/meltano/meltano/issues/433) Add the `sandbox` configuration to `tap-zuora`.
- [#501](https://gitlab.com/meltano/meltano/issues/501) Fix `meltano ui` crashing when the OS ran out of file watcher.
- [#510](https://gitlab.com/meltano/meltano/issues/510) Fix an issue when finding the current Meltano project in a multi-threaded environment.
- [#494](https://gitlab.com/meltano/meltano/issues/494) Improved documentation around tutorials and Meltano requirements
- [#492](https://gitlab.com/meltano/meltano/issues/492) A few small contextual additions to help streamline the release process
- [#503](https://gitlab.com/meltano/meltano/issues/503) Fix a frontend sorting issue so the backend can properly generate an up-to-date query

## 0.16.0 - (2019-03-18)

---

### New

- Add support for extracting data from Gitlab through the updated tap-gitlab (https://gitlab.com/meltano/tap-gitlab)
- Add the `tap-gitlab` transform to Meltano. It is using the dbt package defined in https://gitlab.com/meltano/dbt-tap-gitlab
- Add "Copy to Clipboard" functionality to code block snippets in the documentation
- Add the `tap-stripe` transform to Meltano. It is using the dbt package defined in https://gitlab.com/meltano/dbt-tap-stripe
- Add new command `meltano add model [name_of_model]`
- Add models to the available plugins

### Changes

- Various documentation [installation and tutorial improvements](https://gitlab.com/meltano/meltano/issues/467#note_149858308)
- Added troubleshooting button to help users add context to a pre-filled bug issue

### Fixes

- Fix the API database being mislocated
- Replaced the stale Meltano UI example image in the Carbon Emissions tutorial
- 473: Fix the docker image (meltano/meltano) from failing to expose the API

## 0.15.1 - (2019-03-12)

---

### Fixes

- locks down dependencies for issues with sqlalchemy snowflake connector

## 0.15.0 - (2019-03-11)

---

### New

- Add Salesforce Tutorial to the docs
- Add documentation for the permissions command
- Add tracking for the `meltano ui` command

### Fixes

- Updated analytics to properly recognize SPA route changes as pageview changes

## 0.14.0 - (2019-03-04)

---

### New

- Update stages table style in docs
- Add custom transforms and models tutorial to the docs

### Changes

- Add api/v1 to every route
- Update DbtService to always include the my_meltano_project model when transform runs

### Fixes

- Resolved duplicate display issue of Dashboards and Reports on the Files page
- Removed legacy `carbon.dashboard.m5o` (regression from merge)
- Updated dashboards and reports to use UI-friendly name vs slugified name
- Fix minor clipped display issue of right panel on `/settings/database`
- Fix minor display spacing in left panel of Settings
- Fix dashboard page to properly display a previously active dashboard's updated reports
- Fix pre-selected selections for join aggregates when loading a report
- Fix charts to display multiple aggregates (v1)
- Fix 404 errors when refreshing the frontend
- Fix a regression where the Topics would not be shown in the Files page

## 0.13.0 - (2019-02-25)

---

### New

- Add the `tap-salesforce` transform to Meltano. It is using the dbt package defined in https://gitlab.com/meltano/dbt-tap-salesforce
- Add m5o model and tables for tap-salesforce
- Updated the deep-link icon (for Dashboards/Reports on the Files page)

### Changes

- Polished the RBAC view, making it clearer the feature is experimental.
- Rename "Models" to "Topics"
- Use the current connection's schema when generating queries at run time for Postgres Connections.
- Add support for multiple Aggregates over the same attribute when generating HDA queries.

## 0.12.0 - (2019-02-21)

---

### New

- UI cleanup across routes (Analyze focus) and baseline polish to mitigate "that looks off comments"
- Update installation and contributing docs
- Meltano implement role-based access control - [!368](https://gitlab.com/meltano/meltano/merge_requests/368)
- Add version CLI commands for checking current Meltano version
- Add deep linking to dashboards
- Add deep linking to reports

### Fixes

- Fixed a problem when environment variables where used as default values for the CLI - [!390](https://gitlab.com/meltano/meltano/merge_requests/390)
- Fixed dashboards initial load issue due to legacy (and empty) `carbon.dashboard.m5o` file
- New standardized approach for `.m5o` id generation (will need to remove any dashboard.m5o and report.m5o)

## 0.11.0 - (2019-02-19)

---

### New

- Update installation and contributing docs
- Add support for generating Hyper Dimensional Aggregates (HDA)
- Add internal Meltano classes for representing and managing Designs, Table, Column, Aggregate, Definitions, and Query definitions

### Changes

- Move core functionality out of `api/controllers` to `/core/m5o` (for m5o and m5oc management) and `/core/sql` (for anything related to sql generation)

### Fixes

- Fixed a problem when environment variables where used as default values for the CLI - [!390](https://gitlab.com/meltano/meltano/merge_requests/390)

## 0.10.0 - (2019-02-12)

---

### New

- Add gunicorn support for Meltano UI as a WSGI application - [!377](https://gitlab.com/meltano/meltano/merge_requests/377)
- Meltano will now generate the minimal joins when building SQL queries - [!382](https://gitlab.com/meltano/meltano/merge_requests/382)

### Changes

- Add analytics to authentication page
- Meltano will now use SQLite for the job log. See https://meltano.com/docs/architecture.html#job-logging for more details.
- Removed manual `source .env` step in favor of it running automatically

### Fixes

- Meltano will correctly source the `.env`
- fixed charts to render as previously they were blank
- Fixed Analyze button groupd CSS to align as a single row

### Breaks

- Meltano will now use SQLite for the job log. See https://meltano.com/docs/architecture.html#job-logging for more details.
- URL routing updates ('/model' to '/files', removed currently unused '/extract', '/load', '/transform' and '/project/new')

## 0.9.0 - (2019-02-05)

---

### New

- add ability to save reports
- add ability to update an active report during analysis
- add ability to load reports
- add dashboards page and related add/remove report functionality

### Changes

- Generate default `Meltano UI` connection for the `meltano.db` SQLite DB when a new project is created with `meltano init`
- updated main navigation to Files, Analysis, and Dashboards
- Update the `meltano permissions grant` command to fetch the existing permissions from the Snowflake server and only return sql commands for permissions not already assigned
- Add `--diff` option to the `meltano permissions grant` command to get a full diff with the permissions already assigned and new ones that must be assigned

### Fixes

- Entry model definition correctly defines `region_id`.
- Updated the Fundamentals documentation section regarding reports
- Fixed Files page for empty state of Dashboards and Reports
- Fixed Analyze page's left column to accurately preselect columns and aggregates after loading a report

## 0.8.0 - (2019-01-29)

---

### New

- Add tracking of anonymous `meltano cli` usage stats to Meltano's Google Analytics Account
- Add `project_config.yml` to all meltano projects to store concent for anonymous usage tracking and the project's UUID

### Changes

- Add `--no_usage_stats` option to `meltano init <project_name>` to allow users to opt-out from anonymous usage stats tracking
- Bundled Meltano models are now SQLite compatible.

## 0.7.0 - (2019-01-22)

---

### New

- Added basic authentication support for meltano ui.
- Meltano will now automatically source the .env
- Updated docs with `.m5o` authoring requirements and examples
- add support for timeframes in tables
- add basic analytics to understand usage
- add disabled UI for the lack of timeframes support in sqlite
- update Results vs. SQL UI focus based on a results response or query update respectively

### Changes

- Meltano will now discover components based on `https://meltano.com/discovery.yml`
- sample designs are now packaged with meltano

### Fixes

- Updated mobile menu to work as expected
- Updated tutorial docs with improved CLI commands and fixed the host setting to `localhost`

## 0.6.1 - (2019-01-15)

---

## 0.6.0 - (2019-01-15)

---

### New

- add new command `meltano add transform [name_of_dbt_transformation]`
- add transforms to the available plugins

### Changes

- Auto install missing plugins when `meltano elt` runs
- Terminology updates for simpler understanding

### Fixes

- Edit links on the bottom of doc pages are working now

### Breaks

- Updated docs tutorial bullet regarding inaccurate "Validate" button

## 0.5.0 - (2019-01-09)

---

### New

- ensure `meltano init <project-name>` runs on windows
- settings ui now provides sqlite-specific controls for sqlite dialect
- add `target-sqlite` to available loaders for meltano projects
- add new command `meltano add transformer [name_of_plugin]`
- add transformers (dbt) to the available plugins

### Changes

- extractors and loaders are arguments in the elt command instead of options
- `meltano www` is now `meltano ui`
- remove dbt installation from `meltano init`
- move everything dbt related under `transform/`
- update `meltano elt` to not run transforms by default
- update `meltano elt` to auto generate the job_id (job_id has been converted to an optional argument)

### Fixes

- left joins now work correctly in analyze.
- fixed broken sql toggles in analyze view
- fixed sql output based on sql toggles in analyze view

## 0.4.0 - (2019-01-03)

---

### New

- add Using Superset with Meltano documentation

## 0.3.3 - (2018-12-21)

---

## 0.3.2 - (2018-12-21)

---

## 0.3.1 - (2018-12-21)

---

### Changes

- add default models for 'tap-carbon-intensity'.
- Meltano Analyze is now part of the package.
- removes database dependency from Meltano Analyze and uses .ma files
- update the error message when using Meltano from outside a project - [!238](https://gitlab.com/meltano/meltano/merge_requests/238)

## 0.3.0 - (2018-12-18)

---

### New

- updated Settings view so each database connection can be independently disconnected
- add `meltano select` to manage what is extracted by a tap.

### Changes

- documentation site will utilize a new static site generation tool called VuePress

- meltano.com will be deployed from the meltano repo

### Fixes

- model dropdown now updates when updating database (no longer requires page refresh)
- prevent model duplication that previously occurred after subsequent "Update Database" clicks

## 0.2.2 - (2018-12-11)

---

### Changes

- documentation site will utilize a new static site generation tool called VuePress
- first iteration of joins (working on a small scale)

## 0.2.1 - (2018-12-06)

---

### Fixes

- resolve version conflict for `idna==2.7`
- fix the `discover` command in the docker images
- fix the `add` command in the docker images
- fix module not found for meltano.core.permissions.utils

## 0.2.0 - (2018-12-04)

---

### New

- add `meltano permissions grant` command for generating permission queries for Postgres and Snowflake - [!90](https://gitlab.com/meltano/meltano/merge_requests/90)
- add 'tap-stripe' to the discovery

### Changes

- demo with [carbon intensity](https://gitlab.com/meltano/tap-carbon-intensity), no API keys needed
- .ma file extension WIP as alternative to lkml

### Fixes

- fix order in Meltano Analyze

## 0.1.4 - (2018-11-27)

### Fixes

- add default values for the 'www' command - [!185](https://gitlab.com/meltano/meltano/merge_requests/185)
- add CHANGELOG.md
- fix a problem with autodiscovery on taps - [!180](https://gitlab.com/meltano/meltano/merge_requests/180)

### Changes

- move the 'api' extra package into the default package
- add 'tap-fastly' to the discovery

---

## 0.1.3

### Changes

- remove `setuptools>=40` dependency
- `meltano` CLI is now in the `meltano` package

## 0.1.2

### Fixes

- target output state is now saved asynchronously

## 0.1.1

### Changes

- initial release<|MERGE_RESOLUTION|>--- conflicted
+++ resolved
@@ -24,12 +24,9 @@
 - [#1080](https://gitlab.com/meltano/meltano/issues/1080) Temporarily disable Intercom until userId strategy is determined
 - [#1058](https://gitlab.com/meltano/meltano/issues/1058) Updated the selected state of grouped buttons to fill vs. stroke. Updated the docs to reflect the reasoning to ensure consistency in Meltano's UI visual language
 - [#1068](https://gitlab.com/meltano/meltano/issues/1068) Replace dogfooding term in docs to speedrun
-<<<<<<< HEAD
 - [#1101](https://gitlab.com/meltano/meltano/issues/1101) Add new tour video to home page
 - [#1101](https://gitlab.com/meltano/meltano/issues/1101) Update design to improve readability and contrast
-=======
 - [#1115](https://gitlab.com/meltano/meltano/issues/1115) Update 'meltano permissions' to not require an identially named role for a given user
->>>>>>> a120b15f
 
 ### Fixes
 
