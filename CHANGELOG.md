# CHANGELOG

All notable changes to this project will be documented in this file.
This project adheres to [Semantic Versioning](http://semver.org/) and [Keep a Changelog](http://keepachangelog.com/).

## Unreleased

---

### New

- [#1269](https://gitlab.com/meltano/meltano/issues/1269) Add `kind: file` so single file uploads can be used with extractors (`tap-google-analytics`'s `key_file_location` is the first user)
- [#1494](https://gitlab.com/meltano/meltano/issues/1494) Add `LIKE` options to Analyze Filter UI so users better understand what filtering patterns are available

### Changes

### Fixes

- [#1434](https://gitlab.com/meltano/meltano/issues/1434) Fix Analyze CTAs to only enable if at least one related pipeline has succeeded

<<<<<<< HEAD
=======
### Breaks

>>>>>>> b6ac714b
## 1.12.2 - (2019-12-20)

---

### New

- [#1437](https://gitlab.com/meltano/meltano/issues/1437) Users can now share their dashboards with an automatically generated email

### Changes

- [#1466](https://gitlab.com/meltano/meltano/issues/1466) Filters now have clear language and indiciation that they use AND for chaining
- [#1464](https://gitlab.com/meltano/meltano/issues/1464) Remove the "only" option for transforms in Create Pipeline form

### Fixes

- [#1447](https://gitlab.com/meltano/meltano/issues/1447) Various fixes around loading and reloading reports to mitigate false positive `sqlErrorMessage` conditions
- [#1443](https://gitlab.com/meltano/meltano/issues/1443) Fix tooltip clipping in modals
- [#1500](https://gitlab.com/meltano/meltano/issues/1500) Fix `meltano install` not running the migrations.

## 1.12.1 - (2019-12-18)

---

### Changes

- [#1403](https://gitlab.com/meltano/meltano/issues/1403) Remove "Orchestrate", "Model", and "Notebook" from the main navigation until each respective UI is more useful (the `/orchestrate` and `/model` routes still exist)
- [#1476](https://gitlab.com/meltano/meltano/issues/1476) Add database and warehouse revocations for roles in the `meltano permissions` command
- [#1473](https://gitlab.com/meltano/meltano/issues/1473) Update Release issue template to recent guidelines

## 1.12.0 - (2019-12-16)

---

### New

- [#1374](https://gitlab.com/meltano/meltano/issues/1374) Add role revocation for users and roles in the `meltano permissions` command
- [#1377](https://gitlab.com/meltano/meltano/issues/1377) Document cleanup steps after MeltanoData testing
- [#1438](https://gitlab.com/meltano/meltano/issues/1438) Add documentation for DNS spoofing error
- [#1436](https://gitlab.com/meltano/meltano/issues/1436) Add video walkthrough on how to setup Google Analytics so that the Meltano Extractor can be able to access the Google APIs and the Google Analytics data.

### Changes

- [#1350](https://gitlab.com/meltano/meltano/issues/1350) Switch to all lower case for Snowflake permission comparisons in the `meltano permissions` command
- [#1449](https://gitlab.com/meltano/meltano/issues/1449) Hide the Marketo Extractor form Meltano UI
- [#1397](https://gitlab.com/meltano/meltano/issues/1397) Optimize workflow for MeltanoData setup
- [#1423](https://gitlab.com/meltano/meltano/issues/1423) Update sidebar and docs to include Ansible

## 1.11.2 - (2019-12-13)

---

### Changes

- [#1435](https://gitlab.com/meltano/meltano/issues/1435) Change "Model" to "Analyze" so the Pipeline CTA is actionable and less abstract
- [#1432](https://gitlab.com/meltano/meltano/issues/1432) Changed "Close" to "Back" in Log Modal to help mitigate "Am I ending the pipeline?" concerns

### Fixes

- [#1439](https://gitlab.com/meltano/meltano/issues/1439) Fix relative elapsed time since last run time display in the Pipelines UI
- [#1441](https://gitlab.com/meltano/meltano/issues/1441) Fix auto advance to "Create Pipeline" when coming from "Load" step (previously "Transform" step, but this has been removed from the UI)
- [#1440](https://gitlab.com/meltano/meltano/issues/1440) Allow installed plugins to appear in UI even if hidden in configuration

## 1.11.1 - (2019-12-12)

---

### New

- [#1351](https://gitlab.com/meltano/meltano/issues/1351) Add "Create Meltano Account" promo for `meltano.meltanodata.com`
- [#1055](https://gitlab.com/meltano/meltano/issues/1055) Add "Disable" button to Tracking Acknowledgment toast so user's can opt-out from the UI
- [#1408](https://gitlab.com/meltano/meltano/issues/1408) Add "Last Run" context to each pipeline
- [#1408](https://gitlab.com/meltano/meltano/issues/1408) Add "Started At", "Ended At", and "Elapsed" to Job Log modal
- [#1390](https://gitlab.com/meltano/meltano/issues/1390) Display of extractors and loaders can now be configured through the `hidden` property in `discovery.yml`

### Changes

- [#1398](https://gitlab.com/meltano/meltano/issues/1398) Update default Transform from "Skip" to "Run"
- [#1406](https://gitlab.com/meltano/meltano/issues/1406) Update Analyze Query section CSS for improved UX (visually improved organization and scanability)
- [#1417](https://gitlab.com/meltano/meltano/issues/1417) Update SCSS variable usage in components for SSOT styling
- [#1408](https://gitlab.com/meltano/meltano/issues/1408) Updated date and time displays to be human-friendly (`moment.js`)
- [#1268](https://gitlab.com/meltano/meltano/issues/1268) Remove Transform step from UI (Create Schedule still allows choosing "Skip" or "Only" but will intelligently default to "Skip" or "Run")

## 1.11.0 - (2019-12-09)

---

### New

- [#1361](https://gitlab.com/meltano/meltano/issues/1361) Add `kind: hidden` to `discovery.yml` so certain connector settings can validate with a default `value` but remain hidden from the user for improved UX

### Changes

- [#1389](https://gitlab.com/meltano/meltano/issues/1389) Temporary Profiles feature removal (conditionally removed if 2+ profiles not already created so existing users can continue using multiple profiles if created)
- [#1373](https://gitlab.com/meltano/meltano/issues/1373) Update MeltanoData deletion process with 1Password

### Fixes

- [#1401](https://gitlab.com/meltano/meltano/issues/1401) Fix double instance of self hosted CTA on desktop sites

## 1.10.2 - (2019-12-06)

---

### Changes

- [#1371](https://gitlab.com/meltano/meltano/issues/1371) Provide more specific instructions for Google Analytics configuration
- [#1381](https://gitlab.com/meltano/meltano/issues/1381) Update the default directory for client_secrets.json for the Google Analytics Extractor to be located under the extract/ directory and not the project's root.
- [#1345](https://gitlab.com/meltano/meltano/issues/1345) Update the documentation for the [Salesforce Extractor](https://www.meltano.com/plugins/extractors/salesforce.html) to contain additional information on Security Tokens
- [#1383](https://gitlab.com/meltano/meltano/issues/1383) Add CTA for hosted solution signup to navigation

### Fixes

- [#1379](https://gitlab.com/meltano/meltano/issues/1379) Fix an issue with Airflow scheduling too many jobs.
- [#1386](https://gitlab.com/meltano/meltano/issues/1386) Fix connector modal clipping issue where small browser heights prevented accessing the "Save" area

### Breaks

## 1.10.1 - (2019-12-05)

---

### Changes

- [#1373](https://gitlab.com/meltano/meltano/issues/1373) Update MeltanoData deletion process with 1Password
- [#1373](https://gitlab.com/meltano/meltano/issues/1373) Update Analyze dropdown as scrollable to better display model CTAs (scrollable dropdown vs. scrolling entire page)

### Fixes

- [#1373](https://gitlab.com/meltano/meltano/issues/1373) Fix formatting on custom containers in MeltanoData guide

## 1.10.0 - (2019-12-04)

---

### New

- [#1343](https://gitlab.com/meltano/meltano/issues/1343) Add current Meltano version to main navigation

### Changes

- [#1358](https://gitlab.com/meltano/meltano/issues/1358) Update MeltanoData guide with maintenance and debugging instructions
- [#1337](https://gitlab.com/meltano/meltano/issues/1337) Add CTA to installations for free hosted dashboards
- [#1365](https://gitlab.com/meltano/meltano/issues/1365) Add process for deleting meltanodata instances
- [#1340](https://gitlab.com/meltano/meltano/issues/1340) Update connector settings UI to communicate the required status of each setting
- [#1357](https://gitlab.com/meltano/meltano/issues/1357) Update LogModal Analyze CTAs so Analyze can preselect the correct loader for a given analysis

### Fixes

- [#1364](https://gitlab.com/meltano/meltano/issues/1364) Fix instructions to SSH into MeltanoData.com instance

## 1.9.1 - (2019-12-04)

---

### Fixes

- [#1355](https://gitlab.com/meltano/meltano/issues/1355) Upgrade version of `discovery.yml` so that not upgraded Meltano instances with a pre v1.9.0 Meltano version do not break.

## 1.9.0 - (2019-12-03)

---

### New

- [marketing#103](https://gitlab.com/meltano/meltano-marketing/issues/103) Add Google Site Verification token to site
- [#1346](https://gitlab.com/meltano/meltano/issues/1346) Add new tutorial for using FileZilla with a Meltano project
- [#1292](https://gitlab.com/meltano/meltano/issues/1292) Add guide for setting up Meltano projects on meltanodata.com

### Changes

- [#1341](https://gitlab.com/meltano/meltano/issues/1341) Various `discovery.yml` and connector configuration UI updates to improve UX.
- [#1341](https://gitlab.com/meltano/meltano/issues/1341) Updated documentation to communicate the various optional settings of a connector

### Fixes

- [#1334](https://gitlab.com/meltano/meltano/issues/1334) Fix automatic population of airflow.cfg after installation
- [#1344](https://gitlab.com/meltano/meltano/issues/1344) Fix an ELT automatic discovery error when running Meltano on Python3.6

## 1.8.0 - (2019-12-02)

---

### New

- [#764](https://gitlab.com/meltano/meltano/issues/764) Add plugin profiles to enable multiple configurations for extractors
- [#1081](https://gitlab.com/meltano/meltano/issues/1081) Add ability to delete data pipelines
- [#1217](https://gitlab.com/meltano/meltano/issues/1217) Add "Test Connection" button to validate connection settings prior to ELT runs
- [#1236](https://gitlab.com/meltano/meltano/issues/1236) Add contextual Analyze CTAs in the Job Log UI
- [#1271](https://gitlab.com/meltano/meltano/issues/1271) Add labels in discovery.yml for easy brand definition

### Changes

- [#1323](https://gitlab.com/meltano/meltano/issues/1323) Add CTA to send users to Typeform to provide info for setting up a hosted dashboard

- [#1323](https://gitlab.com/meltano/meltano/issues/1323) Add CTA to send users to Typeform to provide info for setting up a hosted dashboard
- [#1271](https://gitlab.com/meltano/meltano/issues/1271) Improve messaging on tap and target settings modals
- [#1226](https://gitlab.com/meltano/meltano/issues/1226) Update Pipelines main navigation link to show all data pipeline schedules if that step has been reached
- [#1323](https://gitlab.com/meltano/meltano/issues/1323) Add CTA to send users to Typeform to provide info for setting up a hosted dashboard
- [#1271](https://gitlab.com/meltano/meltano/issues/1271) Improve messaging on tap and target settings modals
- [#1246](https://gitlab.com/meltano/meltano/issues/1246) Update the [Salesforce API + Postgres](https://www.meltano.com/tutorials/salesforce-and-postgres.html) Tutorial to use Meltano UI for setting up the Extractor and Loader, running the ELT pipeline and analyzing the results.

- [#1225](https://gitlab.com/meltano/meltano/issues/1225) Update dbt docs link to be conditional so the user doesn't experience 404s

## 1.7.2 - (2019-11-26)

---

### Fixes

- [#1318](https://gitlab.com/meltano/meltano/merge_requests/1318/) Pin dbt version to `v0.14.4` to address Meltano Transformation failing when using dbt `v0.15.0`

## 1.7.1 - (2019-11-25)

---

### Fixes

- [#1184](https://gitlab.com/meltano/meltano/merge_requests/1184/) Fix `contextualModels` implementation for contextual CTAs in Job Log modal

## 1.7.0 - (2019-11-25)

---

### New

- [#1236](https://gitlab.com/meltano/meltano/issues/1236) Add contextual Analyze CTAs in the Job Log UI

### Fixes

- [#1298](https://gitlab.com/meltano/meltano/issues/1298) Let default entity selection be configured in discovery.yml under `select`
- [#1298](https://gitlab.com/meltano/meltano/issues/1298) Define default entity selection for tap-salesforce
- [#1304](https://gitlab.com/meltano/meltano/issues/1304) Fix Meltano subprocess fetching large catalogs (e.g. for Salesforce) getting stuck do to the subprocess' stderr buffer filling and the process getting deadlocked.

## 1.6.0 - (2019-11-18)

---

### New

- [#1235](https://gitlab.com/meltano/meltano/issues/1235) Add help link button in the app
- [#1285](https://gitlab.com/meltano/meltano/issues/1285) Add link to YouTube guidelines for release instructions
- [#1277](https://gitlab.com/meltano/meltano/issues/1277) Move sections that don't apply to outside contributors from Contributing and Roadmap docs to Handbook: Release Process, Release Schedule, Demo Day, Speedruns, DigitalOcean Marketplace

### Changes

- [#1257](https://gitlab.com/meltano/meltano/issues/1257) Prevent modified logo file upon each build
- [#1289](https://gitlab.com/meltano/meltano/issues/1289) Dismiss all modals when using the escape key
- [#1282](https://gitlab.com/meltano/meltano/issues/1282) Remove Entity Selection from the UI (still available in CLI) and default to "All" entities for a given data source
- [#1303](https://gitlab.com/meltano/meltano/issues/1303) Update the configuration options for the Salesforce Extractor to only include relevant properties. Remove properties like the client_id that were not used for username/password authentication.
- [#1308](https://gitlab.com/meltano/meltano/issues/1308) Update the configuration options for the Marketo Extractor to use a Start Date instead of a Start Time.

### Fixes

- [#1297](https://gitlab.com/meltano/meltano/issues/1297) Get actual latest ELT job log by sorting matches by creation time with nanosecond resolution
- [#1297](https://gitlab.com/meltano/meltano/issues/1297) Fix pipeline failure caused by jobs that require true concurrency being executed on CI runners that don't

## 1.5.0 - (2019-11-11)

---

### New

- [#1222](https://gitlab.com/meltano/meltano/issues/1222) Include static application security testing (SAST) in the pipeline
- [#1164](https://gitlab.com/meltano/meltano/issues/1164) Add "transform limitations" message to Transform UI
- [#1272](https://gitlab.com/meltano/meltano/issues/1272) Add Vuepress plugin to generate a sitemap on website build
- [meltano-marketing#89](https://gitlab.com/meltano/meltano-marketing/issues/89) Adds basic title and meta descriptions to all public-facing website & documentation pages.

### Changes

- [#1239](https://gitlab.com/meltano/meltano/issues/1239) Update header buttons layout on small viewports
- [#1019](https://gitlab.com/meltano/meltano/issues/1019) Automatically update package.json file versions
- [#1253](https://gitlab.com/meltano/meltano/issues/1253) Do not allow `meltano` command invocation without any argument
- [#1192](https://gitlab.com/meltano/meltano/issues/1192) Improve helper notes associated with each Extract, Load, and Transform step to better communicate the purpose of each
- [#1201](https://gitlab.com/meltano/meltano/issues/1201) Improved "Auto Advance" messaging regarding Entity Selection. We also doubled the default toast time to improve likelihood of reading feedback.
- [#1191](https://gitlab.com/meltano/meltano/issues/1191) update Google Analytics extractor documentation to explain how to set up the Google Analytics API, and remove duplicate instructions from the [Google Analytics API + Postgres tutorial](http://meltano.com/tutorials/google-analytics-with-postgres.html#prerequisites)
- [#1199](https://gitlab.com/meltano/meltano/issues/1199) Add example and sample CSV files to the CSV extractor documentation
- [#1247](https://gitlab.com/meltano/meltano/issues/1247) Update the [Loading CSV Files to a Postgres Database](https://www.meltano.com/tutorials/csv-with-postgres.html) Tutorial to use Meltano UI for setting up the Extractor and Loader, running the ELT pipeline and analyzing the results. Also provide all the files used in the tutorial (transformations, models, etc) as downloadable files.
- [#1279] Revise ["Roadmap" section](https://meltano.com/docs/roadmap.html) of the docs with clarified persona, mission, vision, and re-order content
- [#1134](https://gitlab.com/meltano/meltano/issues/1134) Update the [GitLab API + Postgres](https://www.meltano.com/tutorials/gitlab-and-postgres.html). Include video walk-through and update the end to end flow to only use Meltano UI.
- [#95](https://gitlab.com/meltano/meltano-marketing/issues/95) Update the DigitalOcean CTA to go to the public directory page for the Meltano droplet
- [#1270](https://gitlab.com/meltano/meltano/issues/1270) Main navigation "Pipeline" to "Pipelines" to reinforce multiple vs. singular (conflicts a bit with the verb approach of the other navigation items but we think it's worth it for now)
- [#1240](https://gitlab.com/meltano/meltano/issues/1240) Provide clarity around how Airflow can be used directly in documentation and UI
- [#1263](https://gitlab.com/meltano/meltano/issues/1263) Document lack of Windows support and suggest WSL, Docker

### Fixes

- [#1259](https://gitlab.com/meltano/meltano/issues/1259) Fix `meltano elt` not properly logging errors happening in the ELT process
- [#1183](https://gitlab.com/meltano/meltano/issues/1183) Fix a race condition causing the `meltano.yml` to be empty in some occurence
- [#1258](https://gitlab.com/meltano/meltano/issues/1258) Fix format of custom extractor's capabilities in meltano.yml
- [#1215](https://gitlab.com/meltano/meltano/issues/1215) Fix intercom documentation footer overlap issue.
- [#1215](https://gitlab.com/meltano/meltano/issues/1215) Fix YouTube iframes to be responsive (resolves unwanted side-effect of horizontal scrollbar at mobile/tablet media queries)

## 1.4.0 - (2019-11-04)

---

### New

- [#1208](https://gitlab.com/meltano/meltano/issues/1208) Add description to `Plugin` definition and updated `discovery.yml` and UI to consume it
- [#1195](https://gitlab.com/meltano/meltano/issues/1195) Add temporary message in configuration communicating their global nature until "Profiles" are implemented
- [#1245](https://gitlab.com/meltano/meltano/issues/1245) Add detailed information on the documentation about events tracked by Meltano when Anonymous Usage Data tracking is enabled.
- [#1228](https://gitlab.com/meltano/meltano/issues/1228) Add preselections of the first column and aggregate of base table to initialize Analyze with data by default.

### Changes

- [#1244](https://gitlab.com/meltano/meltano/issues/1244) Add instructions on how to deactivate a virtual environment
- [#1082](https://gitlab.com/meltano/meltano/issues/1082) Meltano will now enable automatically DAGs created in Airflow
- [#1231](https://gitlab.com/meltano/meltano/issues/1231) Update CLI output during project initialization
- [#1126](https://gitlab.com/meltano/meltano/issues/1126) Minor UI updates to improve clarity around Schedule step and Manual vs Orchestrated runs
- [#1210](https://gitlab.com/meltano/meltano/issues/1210) Improved SQLite loader configuration context (name and description)
- [#1185](https://gitlab.com/meltano/meltano/issues/1185) Remove majority of unimplemented placeholder UI buttons
- [#1166](https://gitlab.com/meltano/meltano/issues/1166) Clarify in documentation that plugin configuration is stored in the `.meltano` directory, which is in `.gitignore`.
- [#1200](https://gitlab.com/meltano/meltano/issues/1200) Link to new Getting Help documentation section instead of issue tracker where appropriate

- [#1227](https://gitlab.com/meltano/meltano/issues/1227) Update Notebook `MainNav` link to jump to our Jupyter Notebook docs

### Fixes

- [#1075](https://gitlab.com/meltano/meltano/issues/1075) Fix a bug that caused `target-csv` to fail.
- [#1233](https://gitlab.com/meltano/meltano/issues/1233) Fix the Design page failing to load a Design that has timeframes on the base table
- [#1187](https://gitlab.com/meltano/meltano/issues/1187) Updated configuration to support `readonly` kind to prevent unwanted editing
- [#1187](https://gitlab.com/meltano/meltano/issues/1187) Updated configuration to setting resets to prevent unwanted editing
- [#1187](https://gitlab.com/meltano/meltano/issues/1187) Updated configuration to conditionally reset certain settings to prevent unwanted editing
- [#1187](https://gitlab.com/meltano/meltano/issues/1187) Updated configuration to prevent unwanted editing until we handle this properly with role-based access control
- [#1187](https://gitlab.com/meltano/meltano/issues/1187) Updated certain connector configuration settings with a `readonly` flag to prevent unwanted editing in the UI. This is temporary and will be removed when we handle this properly with role-based access control.
- [#1198](https://gitlab.com/meltano/meltano/issues/1198) Fix "More Info." link in configuration to properly open a new tab via `target="_blank"`

- [#1229](https://gitlab.com/meltano/meltano/issues/1229) Improve extractor schema autodiscovery error messages and don't attempt autodiscovery when it is known to not be supported, like in the case of tap-gitlab
- [#1207](https://gitlab.com/meltano/meltano/issues/1207) Updated all screenshots in Getting Started Guide to reflect the most current UI

## 1.3.0 - (2019-10-28)

---

### New

- [#991](https://gitlab.com/meltano/meltano/issues/991) Add e2e tests for simple sqlite-carbon workflow
- [#1103](https://gitlab.com/meltano/meltano/issues/1103) Add Intercom to Meltano.com to interact with our users in real-time
- [#1130](https://gitlab.com/meltano/meltano/issues/1130) Add Tutorial for extracting data from Google Analytics and loading the extracted data to Postgres
- [#1168](https://gitlab.com/meltano/meltano/issues/1168) Speedrun video added to home page and new release issue template
- [#1182](https://gitlab.com/meltano/meltano/issues/1182) Add `null`able date inputs so optional dates aren't incorrectly required in validation
- [#1169](https://gitlab.com/meltano/meltano/issues/1169) Meltano now generates the dbt documentation automatically

### Changes

- [!1061](https://gitlab.com/meltano/meltano/merge_requests/1061) Update the Getting Started Guide and the Meltano.com documentation with the new UI and information about job logging and how to find the most recent run log of a pipeline.
- [#1213](https://gitlab.com/meltano/meltano/issues/1213) Add VuePress use and benefits to documentation
- [#922](https://gitlab.com/meltano/meltano/issues/922) Document the importance of transformations and how to get started
- [#1167](https://gitlab.com/meltano/meltano/issues/1167) Iterate on docs to improve readability and content updates

### Fixes

- [#1173](https://gitlab.com/meltano/meltano/issues/1173) Fix `sortBy` drag-and-drop bug in Analyze by properly using `tryAutoRun` vs. `runQuery`
- [#1079](https://gitlab.com/meltano/meltano/issues/1079) `meltano elt` will now run in isolation under `.meltano/run/elt`
- [#1204](https://gitlab.com/meltano/meltano/issues/1204) move project creation steps out of the local installation section of the docs and into the Getting Started Guide
- [#782](https://gitlab.com/meltano/meltano/issues/782) Update timeframe label and fix timeframe attributes to properly display in the Result Table

## 1.2.1 - (2019-10-22)

---

### New

- [#1123](https://gitlab.com/meltano/meltano/issues/1123) Add first-class "Submit Issue" CTA to help expedite resolution when a running job fails. Also updated the "Log" CTA in the Pipelines UI to reflect a failed state.

### Fixes

- [#1172](https://gitlab.com/meltano/meltano/issues/1172) Fix analytics issue related to app version

## 1.2.0 - (2019-10-21)

---

### New

- [#1121](https://gitlab.com/meltano/meltano/issues/1121) Add ability to configure listen address of Meltano and Airflow
- [#1022](https://gitlab.com/meltano/meltano/issues/1022) Add "Autorun Query" toggle and persist the user's choice across sessions
- [#1060](https://gitlab.com/meltano/meltano/issues/1060) Auto advance to Job Log from Pipeline Schedule creation
- [#1111](https://gitlab.com/meltano/meltano/issues/1111) Auto advance to Loader installation step when an extractor lacks entity selection

### Changes

- [#1013](https://gitlab.com/meltano/meltano/issues/1013) Toast initialization and analytics initialization cleanup

### Fixes

- [#1050](https://gitlab.com/meltano/meltano/issues/1050) Fix a bug where the Job log would be created before the `transform` are run.
- [#1122](https://gitlab.com/meltano/meltano/issues/1122) `meltano elt` will now properly run when using `target-snowflake`.
- [#1159](https://gitlab.com/meltano/meltano/issues/1159) Minor UI fixes (proper `MainNav` Model icon active color during Analyze route match & "Run" auto query related cleanup) and `...NameFromRoute` refactor renaming cleanup

## 1.1.0 - (2019-10-16)

---

### New

- [#1106](https://gitlab.com/meltano/meltano/issues/1106) Add description metadata to the GitLab extractor's Ultimate License configuration setting
- [#1057](https://gitlab.com/meltano/meltano/issues/1057) Auto advance to Entity Selection when an extractor lacks configuration settings
- [#51](https://gitlab.com/meltano/meltano-marketing/issues/51) Update Google Analytics to track `appVersion`, custom `projectId`, and to properly use the default `clientId`. The CLI also now uses `client_id` to differentiate between a CLI client id (not versioned) and the project id (versioned).
- [#1012](https://gitlab.com/meltano/meltano/issues/1012) Add intelligent autofocus for improved UX in both Extractor and Loader configuration
- [#758](https://gitlab.com/meltano/meltano/issues/758) Update 'meltano permissions' to add --full-refresh command to revoke all privileges prior to granting
- [#1113](https://gitlab.com/meltano/meltano/issues/1113) Update 'meltano permissions' to have the ability to find all schemas matching a partial name such as `snowplow_*`
- [#1114](https://gitlab.com/meltano/meltano/issues/1114) Update 'meltano permissions' to include the OPERATE privilege for Snowflake warehouse

### Changes

- Compress meltano-logo.png
- [#1080](https://gitlab.com/meltano/meltano/issues/1080) Temporarily disable Intercom until userId strategy is determined
- [#1058](https://gitlab.com/meltano/meltano/issues/1058) Updated the selected state of grouped buttons to fill vs. stroke. Updated the docs to reflect the reasoning to ensure consistency in Meltano's UI visual language
- [#1068](https://gitlab.com/meltano/meltano/issues/1068) Replace dogfooding term in docs to speedrun
- [#1101](https://gitlab.com/meltano/meltano/issues/1101) Add new tour video to home page
- [#1101](https://gitlab.com/meltano/meltano/issues/1101) Update design to improve readability and contrast
- [#1115](https://gitlab.com/meltano/meltano/issues/1115) Update 'meltano permissions' to not require an identially named role for a given user

### Fixes

- [#1120](https://gitlab.com/meltano/meltano/issues/1120) Fix a concurrency bug causing `meltano select` to crash.
- [#1086](https://gitlab.com/meltano/meltano/issues/1086) Fix a concurrency issue when the `meltano.yml` file was updated.
- [#1112](https://gitlab.com/meltano/meltano/issues/1112) Fix the "Run" button to improve UX by properly reflecting the running state for auto-running queries
- [#1023](https://gitlab.com/meltano/meltano/issues/1023) Fix last vuex mutation warning with editable `localConfiguration` clone approach

### Breaks

## 1.0.1 - (2019-10-07)

---

### Fixes

- Patch technicality due to PyPi limitation (v1 already existed from a publish mistake seven+ months ago) with needed changelog New/Changes/Fixes section headers

## 1.0.0 - (2019-10-07)

---

### New

- [#1020](https://gitlab.com/meltano/meltano/issues/1020) Update Command Line Tools documentation to reflect a standard format with opportunities for improvement in the future
- [#524](https://gitlab.com/meltano/meltano/issues/524) There is a new Plugins section on the site to contain all ecosystem related libraries (i.e., extractors, loaders, etc.)

### Changes

- [#1087](https://gitlab.com/meltano/meltano/issues/1087) Fix `meltano select` not seeding the database when run as the first command.
- [#1090](https://gitlab.com/meltano/meltano/issues/1090) Update the namespace for all plugins. Also the default schema used will go back to including the `tap_` prefix to avoid conflicts with existing schemas (e.g. a local `gitlab` or `salesforce` schema). This also fixes `tap-csv` and `tap-google-analytics` not properly working after the latest Meltano release.
- [#1047](https://gitlab.com/meltano/meltano-marketing/issues/1047) Fix a bug where some configuration values were not redacted

### Fixes

### Breaks

- [#1085](https://gitlab.com/meltano/meltano/issues/1085) Fix Analyze model dropdown to properly reflect installed `models`
- [#1089](https://gitlab.com/meltano/meltano/issues/1089) Properly re-initialize the Analyze page after a new analysis is selected during an existing analysis (this issue surfaced due to the recent Analyze dropdown CTAs addition which enables an analysis change during an existing one)
- [#1092](https://gitlab.com/meltano/meltano/issues/1092) Fix async condition so the design store's `defaultState` is properly applied before loading a new design via `initializeDesign`

## 0.44.1 - (2019-10-03)

---

### New

- [#51](https://gitlab.com/meltano/meltano-marketing/issues/51) Add Google Analytics tracking acknowledgment in the UI
- [#926](https://gitlab.com/meltano/meltano/issues/926) Add step-by-step intructions for using the DigitalOcean one-click installer
- [#1076](https://gitlab.com/meltano/meltano/issues/1076) Enable Log button in pipelines UI after route change or hard refresh if a matching log exists
- [#1067](https://gitlab.com/meltano/meltano/issues/1067) Add Model landing page and update Analyze main navigation to a dropdown displaying the various analysis CTAs associated with each model
- [#1080](https://gitlab.com/meltano/meltano/issues/1080) Add live chat support on Meltano.com website using Intercom.io

### Changes

- [#1069](https://gitlab.com/meltano/meltano/issues/1069) Meltano will now use the schedule's name to run incremental jobs
- [#926](https://gitlab.com/meltano/meltano/issues/926) Move manual DigitalOcean Droplet configuration instructions to advanced tutorials
- Collapse Installation docs into a single section

### Fixes

- [#1071](https://gitlab.com/meltano/meltano/issues/1071) Fix `rehydratePollers` so the UI reflects running jobs after a hard refresh or route change (this surfaced from the recent [!963](https://gitlab.com/meltano/meltano/merge_requests/963) change)
- [#1075](https://gitlab.com/meltano/meltano/issues/1075) Fix an issue where `meltano elt` would fail when a previous job was found

## 0.44.0 - (2019-09-30)

---

### New

- [#950](https://gitlab.com/meltano/meltano/issues/950) Removed the Analyze connection configuration: Meltano will now infer connections out of each loader configuration.
- [#1002](https://gitlab.com/meltano/meltano/issues/1002) Analyze UI now displays the Topic's (analysis model's) description text if applicable
- [#1032](https://gitlab.com/meltano/meltano/issues/1032) Add 'Model' and 'Notebook' to main navigation to communicate that Meltano plans to empower users with modeling and notebooking functionality
- [#949](https://gitlab.com/meltano/meltano/issues/949) Add "Log" button and dedicated sub-UI for tracking an ELT run's status more granularly

- [#932](https://gitlab.com/meltano/meltano/issues/932) Meltano can now be upgraded from the UI directly.

### Changes

- [#1045](https://gitlab.com/meltano/meltano/issues/1045) Make it clear that 'meltano add' is not hanging while installing plugins
- [#1000](https://gitlab.com/meltano/meltano/issues/1000) Update Getting Started guide with updated screenshots and content
- [#854](https://gitlab.com/meltano/meltano/issues/854) Charts now use pretty labels rather than the ID
- [#1011](https://gitlab.com/meltano/meltano/issues/1011) Removed "Catch-up Date" in favor of default "Start Date" of extractor
- [#578](https://gitlab.com/meltano/meltano/issues/578) Remove support for `tap-zuora`.
- [#1002](https://gitlab.com/meltano/meltano/issues/1002) Update `discovery.yml` with explicit `kind: password` metadata (we infer and set input types of `password` as a safeguard, but the explicit setting is preferred)
- [#1049](https://gitlab.com/meltano/meltano/issues/1049) Change default `target-sqlite` database name to `warehouse` to not conflict with system database
- [#949](https://gitlab.com/meltano/meltano/issues/949) Update the way Meltano handles logs for ELT runs: Every elt run is logged in `.meltano/run/logs/{job_id}/elt_{timestamp}.log`. That allows Meltano to keep logs for multiple, or even concurrent, elt runs with the same `job_id`.
- [#949](https://gitlab.com/meltano/meltano/issues/949) Update "Create Pipeline" redirect logic based on the previous route being 'transforms' (this is a UX win setting up the user with the sub-UI for the next logical step vs. requiring a manual "Create" click)
- [#1051](https://gitlab.com/meltano/meltano/issues/1051) Automatically set SQLALCHEMY_DATABASE_URI config to system database URI

### Fixes

- [#1004](https://gitlab.com/meltano/meltano/issues/1004) Fix error when deselecting last attribute in Analyze
- [#1048](https://gitlab.com/meltano/meltano/issues/1048) Fix various actions that should have been mutations and did minor code convention cleanup
- [#1063](https://gitlab.com/meltano/meltano/issues/1063) Fix the "Explore" button link in Dashboards to properly account for the `namespace`

### Breaks

- [#1051](https://gitlab.com/meltano/meltano/issues/1051) Remove MELTANO_BACKEND e.a. in favor of --uri CLI option and MELTANO_DATABASE_URI env var
- [#1052](https://gitlab.com/meltano/meltano/issues/1052) Move system database into `.meltano` directory to indicate it is owned by the app and not supposed to be messed with directly by users

## 0.43.0 - (2019-09-23)

---

### New

- [#1014](https://gitlab.com/meltano/meltano/issues/1014) Meltano now logs all output from each `meltano elt` run in a log file that uses the unique job*id of the run. It can be found in `.meltano/run/logs/elt*{job_id}.log`.
- [#1014](https://gitlab.com/meltano/meltano/issues/1014) Meltano now logs all output from each `meltano elt` run in a log file that uses the unique job*id of the run. It can be found in `.meltano/run/logs/elt*{job_id}.log`.
- [#1014](https://gitlab.com/meltano/meltano/issues/1014) Meltano now logs all output from each `meltano elt` run in a log file that uses the unique `job_id` of the run. It can be found in `.meltano/run/logs/elt*{job_id}.log`.
- [#955](https://gitlab.com/meltano/meltano/issues/955) Establish baseline for demo day and how they should be run

### Changes

- [#891](https://gitlab.com/meltano/meltano/issues/891) Contributors can run webapp from root directory

### Fixes

- [#1005](https://gitlab.com/meltano/meltano/issues/1005) Fix installed plugins endpoints listing identically named plugins of different types under wrong type

## 0.42.1 - (2019-09-19)

---

### Changes

- [#987](https://gitlab.com/meltano/meltano/issues/987) Update routing to match labels (verbs vs. nouns) in effort to subtly reinforce action taking vs. solely "thing" management
- [#960](https://gitlab.com/meltano/meltano/issues/960) Improve UX by instantly displaying extractor and loader configuration UIs based on "Install" or "Configure" interaction as opposed to the prior delay (side effect of async `addPlugin`)
- [#996](https://gitlab.com/meltano/meltano/issues/996) Update conditional UI analytics stats tracking at runtime vs. build-time by sourcing state from the same backend `send_anonymous_usage_stats` flag

### Fixes

- [#992](https://gitlab.com/meltano/meltano/issues/992) Fix missing GA scripts
- [#989](https://gitlab.com/meltano/meltano/issues/989) Fix UI/UX documentation regarding recent removal of `view-header`
- [#994](https://gitlab.com/meltano/meltano/issues/994) Fix stale Pipelines Count in main navigation Pipeline badge
- [#999](https://gitlab.com/meltano/meltano/issues/999) Update yarn dependencies to resolve peer dependency warning
- [#1008](https://gitlab.com/meltano/meltano/issues/1008) Fix error on "Create Pipeline Schedule" modal when no plugins have been installed
- [#1015](https://gitlab.com/meltano/meltano/issues/1008) Support SQLite database name with and without '.db' extension
- [#1007](https://gitlab.com/meltano/meltano/issues/1007) Fix pipeline with failed job not being regarded as having completed
- [#998](https://gitlab.com/meltano/meltano/issues/998) Update Analyze UI with conditional loading indicator to prevent query generation prior to connection dialects being loaded (this solution is still useful for when inference supercedes our current manual dialect selection solution)
- [#1009](https://gitlab.com/meltano/meltano/issues/1009) Fix default ConnectorSettings validation to account for `false` (unchecked) checkbox values

### Breaks

## 0.42.0 - (2019-09-16)

---

### New

- [#976](https://gitlab.com/meltano/meltano/issues/976) Route changes will update page title in the web app

### Changes

- [Marketing #48](https://gitlab.com/meltano/meltano-marketing/issues/48) Update newsletter subscription links to redirect to our new newsletter [hosted by Substack](https://meltano.substack.com)

### Fixes

- [#965](https://gitlab.com/meltano/meltano/issues/965) Fix a regression that prevented the Meltano UI to reach the Meltano API when using an external hostname.
- [#986](https://gitlab.com/meltano/meltano/issues/986) Fix an issue where the Orchestration page would not show Airflow even when it was installed.
- [#969](https://gitlab.com/meltano/meltano/issues/969) Fix an issue where the Meltano Analyze connection would not respect the `port` configuration.
- [#964](https://gitlab.com/meltano/meltano/issues/964) Fix copy button overlap issue with top navigation
- [#970](https://gitlab.com/meltano/meltano/issues/970) Fix Meltano's m5o parser and compiler to properly namespace and isolate the definitions of different custom and packaged Topics.

## 0.41.0 - (2019-09-09)

---

### New

- [#980](https://gitlab.com/meltano/meltano/issues/980) Add Cypress for e2e testing pipeline
- [#579](https://gitlab.com/meltano/meltano/issues/579) Add `meltano schedule list` to show a project's schedules
- [#942](https://gitlab.com/meltano/meltano/issues/942) Add progress bars on various routes to improve UX feedback
- [#779](https://gitlab.com/meltano/meltano/issues/779) Add various UI polish details regarding iconography use, preloading feedback, breadcrumbs, container styling, navigation, and sub-navigation

### Changes

- [#906](https://gitlab.com/meltano/meltano/issues/906) `meltano ui` will now run in `production` per default

- [#942](https://gitlab.com/meltano/meltano/issues/942) Update Analyze Connections UI to match configuration-as-modal pattern for UX consistency regarding configuration
- [#779](https://gitlab.com/meltano/meltano/issues/779) Update all "This feature is queued..." temporary UI buttons to link to the Meltano repo issues page with a contextual search term

## 0.40.0 - (2019-09-04)

---

### New

- [#927](https://gitlab.com/meltano/meltano/issues/927) Document how to manually set up a Meltano Droplet on DigitalOcean

- [#916](https://gitlab.com/meltano/meltano/issues/916) Add Transform step as first-class and adjacent step to Extract and Load
- [#916](https://gitlab.com/meltano/meltano/issues/916) Improve Create Pipeline Schedule default selection UX by leveraging "ELT recents" concept
- [#936](https://gitlab.com/meltano/meltano/issues/936) Add "Refresh Airflow" button in Orchestrate to bypass route change or full-page refresh when iframe doesn't initially inflate as expected (this will likely be automated once the root cause is determined)
- [#899](https://gitlab.com/meltano/meltano/issues/899) Add deep linking improvements to reports and dashboards to better facilitate sharing
- [#899](https://gitlab.com/meltano/meltano/issues/899) Add "Edit" and "Explore" buttons to each report instance displayed in a dashboard to enable editing said report and exploring a fresh and unselected analysis of the same model and design
- [!546](https://gitlab.com/meltano/meltano/merge_requests/546) Add new Advanced Tutorial on how to Load CSV files to Postgres

### Changes

- [#909](https://gitlab.com/meltano/meltano/issues/909) Default names will be generated for Reports and Dashboards
- [#892](https://gitlab.com/meltano/meltano/issues/892) Improve experience for parsing Snowflake URL for ID by showing processing step
- [#935](https://gitlab.com/meltano/meltano/issues/935) Update Entity Selection to be nested in the Extract step so each ELT step is consecutive
- [#886](https://gitlab.com/meltano/meltano/issues/886) Add validation for grouping settings as the next iteration of improved form validation for generated connector settings

### Fixes

- [#931](https://gitlab.com/meltano/meltano/issues/931) Fix Analyze Connections identifier mismatch resulting from recent linting refactor
- [#919](https://gitlab.com/meltano/meltano/issues/919) Fix Airflow iframe automatic UI refresh
- [#937](https://gitlab.com/meltano/meltano/issues/937) Fix Chart.vue prop type error

## 0.39.0 - (2019-08-26)

---

### New

- [#838](https://gitlab.com/meltano/meltano/issues/838) Add indicator for speed run plugins
- [#870](https://gitlab.com/meltano/meltano/issues/870) Add global footer component in docs
- [#871](https://gitlab.com/meltano/meltano/issues/871) Add contributing link in footer of docs
- [#908](https://gitlab.com/meltano/meltano/issues/908) Add auto installation for Airflow Orchestrator for improved UX
- [#912](https://gitlab.com/meltano/meltano/issues/912) Auto run the ELT of a saved Pipeline Schedule by default
- [#907](https://gitlab.com/meltano/meltano/issues/907) Add auto select of "All" for Entities Selection step and removed the performance warning (a future iteration will address the "Recommended" implementation and the display of a resulting performance warning when "All" is selected and "Recommended" ignored)
- [#799](https://gitlab.com/meltano/meltano/issues/799) Standardized code conventions on the frontend and updated related documentation (issues related to further linting enforcement will soon follow)

### Changes

- [#838](https://gitlab.com/meltano/meltano/issues/838) Speed run plugins prioritized to top of the list
- [#896](https://gitlab.com/meltano/meltano/issues/896) Add documentation for how to do patch releases
- [#910](https://gitlab.com/meltano/meltano/issues/910) Update linting rules to enforce better standards for the frontend code base
- [#885](https://gitlab.com/meltano/meltano/issues/885) Add docs for all extractors and loaders
- [#885](https://gitlab.com/meltano/meltano/issues/885) All plugin modal cards show docs text if they have docs
- [#733](https://gitlab.com/meltano/meltano/issues/733) Improve error feedback to be more specific when plugin installation errors occur

### Fixes

- [#923](https://gitlab.com/meltano/meltano/issues/923) Fix contributing release docs merge conflict issue

## 0.38.0 - (2019-08-21)

---

### New

- [#746](https://gitlab.com/meltano/meltano/issues/746) Add CTA to specific dashboard in "Add to Dashboard" sub-UI
- [#746](https://gitlab.com/meltano/meltano/issues/746) Add toast feedback on success, update, or error for schedules, reports, and dashboards
- [#814](https://gitlab.com/meltano/meltano/issues/814) Install Airflow via the Orchestration UI (we may do this in the background automatically in the future)

### Changes

- [#901](https://gitlab.com/meltano/meltano/issues/901) Update entities plugins to be alphabetically sorted for consistency with extractors ordering

### Fixes

- [#746](https://gitlab.com/meltano/meltano/issues/746) Prevent duplicate schedule, report, and dashboard creation if there is an existing item
- [#976](https://gitlab.com/meltano/meltano/issues/900) Fix fallback v976e Route changes will update page title in the web appfor Iso8601 dates/times
- [#903](https://gitlab.com/meltano/meltano/issues/903) Fix columns display issue for the base table in Analyze

### Breaks

## 0.37.2 - (2019-08-19)

---

### Fixes

- [#894](https://gitlab.com/meltano/meltano/issues/894) Fix issue with static asset paths

## 0.37.1 - (2019-08-19)

---

### Fixes

- [#894](https://gitlab.com/meltano/meltano/issues/894) Fix build issues with new Vue CLI 3 build process

## 0.37.0 - (2019-08-19)

---

### New

- [#763](https://gitlab.com/meltano/meltano/issues/763) Add inference to auto install related plugins after a user installs a specific extractor
- [#867](https://gitlab.com/meltano/meltano/issues/867) Add fallback values (if they aren't set in the `discovery.yml`) for `start date`, `start time`, and `end date` for all connectors so the user has potentially one less interaction to make per connector configuration

### Changes

- [#342](https://gitlab.com/meltano/meltano/issues/342) Swap UI app directory "webapp" and upgrade to Vue CLI 3
- [#882](https://gitlab.com/meltano/meltano/issues/882) Update navigation and subnavigation labels to verbs vs. nouns to inspire action and productivity when using the UI
- [#700](https://gitlab.com/meltano/meltano/issues/700) Update documentation to remove "\$" and trim spaces to make CLI command copy/paste easier
- [#878](https://gitlab.com/meltano/meltano/issues/878) Write a [tutorial to help users get started with PostgreSQL](http://www.meltano.com/docs/loaders.html#postgresql-database)
- [#883](https://gitlab.com/meltano/meltano/issues/883) Break Extractors and Loaders sections out in the docs
- [#889](https://gitlab.com/meltano/meltano/issues/889) Allow for githooks to lint on commit
- [#835](https://gitlab.com/meltano/meltano/issues/835) Pipeline name in Schedule creation will have an automatic default

### Fixes

- [#872](https://gitlab.com/meltano/meltano/issues/872) Updated `tap-marketo` and `tap-stripe` to leverage password input type while also improving the input type password fallback
- [#882](https://gitlab.com/meltano/meltano/issues/882) Fix recent minor regression regarding `Dashboard` routing
- [#858](https://gitlab.com/meltano/meltano/issues/858) Fix `job_state` bug so that ELT run status polling can properly resume as expected
- [#890](https://gitlab.com/meltano/meltano/issues/890) Fix implementation of default configuration setting to use less code

## 0.36.0 - (2019-08-12)

---

### New

- [#793](https://gitlab.com/meltano/meltano/issues/793) Add introduction module to Connector Settings to allow for helper text as far as signup and documentation links
- [#796](https://gitlab.com/meltano/meltano/issues/796) Add dropdown option to Connector Settings to allow for more defined UI interactions
- [#802](https://gitlab.com/meltano/meltano/issues/802) Add support for Query Filters over columns that are not selected
- [#855](https://gitlab.com/meltano/meltano/issues/855) Add empty state to Dashboards and cleaned up styling for consistency with Analyze's layout
- [#856](https://gitlab.com/meltano/meltano/issues/856) Add contextual information to the Analyze Connection UI to aid user understanding
- [#800](https://gitlab.com/meltano/meltano/issues/800) Add save success feedback for connectors, entities, and connections
- [#817](https://gitlab.com/meltano/meltano/issues/817) Add [Meltano explainer video](https://www.youtube.com/watch?v=2Glsf89WQ5w) to the front page of Meltano.com

### Changes

- [#794](https://gitlab.com/meltano/meltano/issues/794) Update Snowflake fields to have descriptions and utilize tooltip UI
- [#853](https://gitlab.com/meltano/meltano/issues/853) Improve UX for multi-attribute ordering (wider sub-UI for easier reading, clear drop target, and clearer drag animation for reenforcing sorting interaction)
- [#735](https://gitlab.com/meltano/meltano/issues/735) Update Entities UI to only display entity selection "Configure" CTAs for installed (vs. previously all) extractors
- [#548](https://gitlab.com/meltano/meltano/issues/548) Update Meltano mission, vision and path to v1 on [roadmap page](https://meltano.com/docs/roadmap.html) of Meltano.com
- [#824](https://gitlab.com/meltano/meltano/issues/824) Update `meltano select` to use the unique `tap_stream_id` instead of the `stream` property for filtering streams. This adds support for taps with multiple streams with the same name, like, for example, the ones produced by `tap-postgres` when tables with the same name are defined in different schemas.
- [#842](https://gitlab.com/meltano/meltano/issues/842) Collapse Deployment section in the docs to be under [Installation](https://meltano.com/docs/installation.html)

### Fixes

- [#855](https://gitlab.com/meltano/meltano/issues/855) Fix bug that duplicated a dashboard's `reportIds` that also prevented immediate UI feedback when reports were toggled (added or removed) from a dashboard via Analyze's "Add to Dashboard" dropdown
- [#851](https://gitlab.com/meltano/meltano/issues/851) Fix report saving and loading to work with filters and sortBy ordering
- [#852](https://gitlab.com/meltano/meltano/issues/852) Update Scheduling UI to have "Run" button at all times vs conditionally to empower users to run one-off ELT pipelines even if Airflow is installed
- [#852](https://gitlab.com/meltano/meltano/issues/852) Update Scheduling UI "Interval" column with CTA to install Airflow while communicating why via tooltip
- [#852](https://gitlab.com/meltano/meltano/issues/852) Fix initial Orchestration page hydration to properly reflect Airflow installation status
- [#831](https://gitlab.com/meltano/meltano/issues/831) Update `meltano elt` to exit with 1 and report dbt's exit code on an error message when dbt exits with a non-zero code.
- [#857](https://gitlab.com/meltano/meltano/issues/857) Update PluginDiscoveryService to use the cached `discovery.yml` when Meltano can not connect to `meltano.com` while trying to fetch a fresh version of the discovery file.
- [#850](https://gitlab.com/meltano/meltano/issues/850) Fix entities response so entities display as expected (as assumed this simple fix was due to our recent interceptor upgrade)
- [#800](https://gitlab.com/meltano/meltano/issues/800) Fix connector and connection settings to display saved settings by default while falling back and setting defaults if applicable

## 0.35.0 - (2019-08-05)

---

### New

- [!781](https://gitlab.com/meltano/meltano/merge_requests/781) Add new Advanced Tutorial on how to use tap-postgres with Meltano
- [#784](https://gitlab.com/meltano/meltano/issues/784) Add multiple attribute ordering with drag and drop ordering in the UI

### Changes

- [#784](https://gitlab.com/meltano/meltano/issues/784) As part of multiple attribute sorting and keeping the attributes and results sub-UIs in sync, we know autorun queries based on user interaction after the initial explicit "Run" button interaction

## 0.34.2 - (2019-08-01)

---

### Fixes

- [#821](https://gitlab.com/meltano/meltano/issues/821) Fix `meltano config` not properly loading settings defined in the `meltano.yml`
- [#841](https://gitlab.com/meltano/meltano/issues/841) Fix a problem when model names were mangled by the API

## 0.34.1 - (2019-07-30)

---

### Fixes

- [#834](https://gitlab.com/meltano/meltano/issues/834) Fixed a problem with the Meltano UI not having the proper API URL set

## 0.34.0 - (2019-07-29)

---

### New

- [#757](https://gitlab.com/meltano/meltano/issues/757) Update 'meltano permissions' to add support for GRANT ALL and FUTURE GRANTS on tables in schemas
- [#760](https://gitlab.com/meltano/meltano/issues/760) Update 'meltano permissions' to add support for granting permissions on VIEWs
- [#812](https://gitlab.com/meltano/meltano/issues/812) `meltano ui` will now stop stale Airflow workers when starting
- [#762](https://gitlab.com/meltano/meltano/issues/762) Added run ELT via the UI (manages multiple and simultaneous runs)
- [#232](https://gitlab.com/meltano/meltano/issues/232) Meltano now bundles Alembic migrations to support graceful database upgrades

### Changes

- [#828](https://gitlab.com/meltano/meltano/issues/828) Docker installation instructions have been dogfooded, clarified, and moved to Installation section
- [#944](https://gitlab.com/meltano/meltano/issues/944) Update the Transform step's default to "Skip"

### Fixes

- [#807](https://gitlab.com/meltano/meltano/issues/807) Fix filter input validation when editing saved filters
- [#822](https://gitlab.com/meltano/meltano/issues/822) Fix pipeline schedule naming via slugify to align with Airflow DAG naming requirements
- [#820](https://gitlab.com/meltano/meltano/issues/820) Fix `meltano select` not properly connecting to the system database
- [#787](https://gitlab.com/meltano/meltano/issues/787) Fix results sorting to support join tables
- [#832](https://gitlab.com/meltano/meltano/issues/832) Fix schedule creation endpoint to return properly typed response (this became an issue as a result of our recent case conversion interceptor)
- [#819](https://gitlab.com/meltano/meltano/issues/819) Running the Meltano UI using gunicorn will properly update the system database

## 0.33.0 - (2019-07-22)

---

### New

- [#788](https://gitlab.com/meltano/meltano/issues/788) Reydrate filters in Analyze UI after loading a saved report containing filters

### Changes

- [#804](https://gitlab.com/meltano/meltano/issues/804) Connection set in the Design view are now persistent by Design

### Fixes

- [#788](https://gitlab.com/meltano/meltano/issues/788) Properly reset the default state of the Analyze UI so stale results aren't displayed during a new analysis
- [!806](https://gitlab.com/meltano/meltano/merge_requests/806) Fix filters editing to prevent input for `is_null` and `is_not_null` while also ensuring edits to existing filter expressions types adhere to the same preventitive input.
- [#582](https://gitlab.com/meltano/meltano/issues/582) Remove the `export` statements in the default `.env` initialized by `meltano init`.
- [#816](https://gitlab.com/meltano/meltano/issues/816) Fix `meltano install` failing when connections where specified in the `meltano.yml`
- [#786](https://gitlab.com/meltano/meltano/issues/786) Fixed an issue with the SQL engine would mixup table names with join/design names
- [#808](https://gitlab.com/meltano/meltano/issues/808) Fix filter aggregate value with enforced number via `getQueryPayloadFromDesign()` as `input type="number"` only informs input keyboards on mobile, and does not enforce the Number type as expected

## 0.32.2 - (2019-07-16)

---

### New

- [#759](https://gitlab.com/meltano/meltano/issues/759) Added filtering functionality to the Analyze UI while additionally cleaning it up from a UI/UX lens

## 0.32.1 - (2019-07-15)

---

### Fixes

- [#792](https://gitlab.com/meltano/meltano/issues/792) Fix an error when trying to schedule an extractor that didn't expose a `start_date`.

## 0.32.0 - (2019-07-15)

---

### New

- [!718](https://gitlab.com/meltano/meltano/merge_requests/718) Add support for filters (WHERE and HAVING clauses) to MeltanoQuery and Meltano's SQL generation engine
- [#748](https://gitlab.com/meltano/meltano/issues/748) Added the `Connections` plugin to move the Analyze connection settings to the system database
- [#748](https://gitlab.com/meltano/meltano/issues/748) Added the `meltano config` command to manipulate a plugin's configuration

### Fixes

[!726](https://gitlab.com/meltano/meltano/merge_requests/726) Fixed InputDateIso8601's default value to align with HTML's expected empty string default

## 0.31.0 - (2019-07-08)

---

### New

- [#766](https://gitlab.com/meltano/meltano/issues/766) Add Codeowners file so that the "approvers" section on MRs is more useful for contributors
- [#750](https://gitlab.com/meltano/meltano/issues/750) Various UX updates (mostly tooltips) to make the configuration UI for scheduling orchestration easier to understand
- [#739](https://gitlab.com/meltano/meltano/issues/739) Updated `discovery.yml` for better consistency of UI order within each connector's settings (authentication -> contextual -> start/end dates). Improved various settings' `kind`, `label`, and `description`. Added a `documentation` prop to provide a documentation link for involved settings (temp until we have better first class support for more complex setting types)

### Fixes

- [#737](https://gitlab.com/meltano/meltano/issues/737) Fixed UI flash for connector settings when installation is complete but `configSettings` has yet to be set
- [#751](https://gitlab.com/meltano/meltano/issues/751) Fixed the Orchestrations view by properly checking if Airflow is installed so the correct directions display to the user

## 0.30.0 - (2019-07-01)

---

### New

- [#736](https://gitlab.com/meltano/meltano/issues/736) Add "Cancel", "Next", and a message to the entities UI when an extractor doesn't support discovery and thus entity selection
- [#730](https://gitlab.com/meltano/meltano/issues/730) Updated Analyze Models page UI with improved content organization so it is easier to use
- [#710](https://gitlab.com/meltano/meltano/issues/710) Updated connector (extractor and loader) settings with specific control type (text, password, email, boolean, and date) per setting, added form validation, and added an inference by default for password and token fields as a protective measure
- [#719](https://gitlab.com/meltano/meltano/issues/719) Added InputDateIso8601.vue component to standardize date inputs in the UI while ensuring the model data remains in Iso8601 format on the frontend.
- [#643](https://gitlab.com/meltano/meltano/issues/643) Updated `minimallyValidated` computeds so that new users are intentionally funneled through the pipelines ELT setup UI (previously they could skip past required steps)
- [#752](https://gitlab.com/meltano/meltano/issues/752) Fix the schedule having no start_date when the extractor didn't expose a `start_date` setting

### Fixes

- [!703](https://gitlab.com/meltano/meltano/merge_requests/703) Fix `ScheduleService` instantiation due to signature refactor

## 0.29.0 - (2019-06-24)

---

### New

- [#724](https://gitlab.com/meltano/meltano/issues/724) Add the `model-gitlab-ultimate` plugin to Meltano. It includes .m5o files for analyzing data available for Gitlab Ultimate or Gitlab.com Gold accounts (e.g. Epics, Epic Issues, etc) fetched using the Gitlab API. Repository used: https://gitlab.com/meltano/model-gitlab-ultimate
- [#723](https://gitlab.com/meltano/meltano/issues/723) Add proper signage and dedicated sub-navigation area in views/pages. Standardized the view -> sub-view markup relationships for consistent layout. Directory refactoring for improved organization.
- [#612](https://gitlab.com/meltano/meltano/issues/612) Move the plugins' configuration to the database, enabling configuration from the UI

### Changes

- [#636](https://gitlab.com/meltano/meltano/issues/636) Refactored connector logo related logic into a ConnectorLogo component for code cleanliness, reusability, and standardization
- [#728](https://gitlab.com/meltano/meltano/issues/728) Change error notification button link to open the bugs issue template

### Fixes

- [#718](https://gitlab.com/meltano/meltano/issues/718) Fix dynamically disabled transforms always running. Transforms can now be dynamically disabled inside a dbt package and Meltano will respect that. It will also respect you and your time.
- [#684](https://gitlab.com/meltano/meltano/issues/684) Enables WAL on SQLite to handle concurrent processes gracefully
- [#732](https://gitlab.com/meltano/meltano/issues/732) Fix plugin installation progress bar that wasn't updating upon installation completion

## 0.28.0 - (2019-06-17)

---

### New

- [!683](https://gitlab.com/meltano/meltano/issues/683) Add `--start-date` to `meltano schedule` to give the control over the catch up logic to the users
- [#651](https://gitlab.com/meltano/meltano/issues/651) Added model installation in the Analyze UI to bypass an otherwise "back to the CLI step"
- [#676](https://gitlab.com/meltano/meltano/issues/676) Add pipeline schedule UI for viewing and saving pipeline schedules for downstream use by Airflow/Orchestration

### Changes

- [#708](https://gitlab.com/meltano/meltano/issues/708) Enable `tap-gitlab` to run using Gitlab Ultimate and Gitlab.com Gold accounts and extract Epics and Epic Issues.
- [#711](https://gitlab.com/meltano/meltano/issues/711) Add new call to action for submitting an issue on docs site
- [#717](https://gitlab.com/meltano/meltano/issues/717) Enable `dbt-tap-gitlab` to run using Gitlab Ultimate and Gitlab.com Gold accounts and generate transformed tables that depend on Epics and Epic Issues.

### Fixes

- [#716](https://gitlab.com/meltano/meltano/issues/716) Fix entities UI so only installed extractors can edit selections
- [#715](https://gitlab.com/meltano/meltano/issues/715) Remove reimport of Bulma in `/orchestration` route to fix borked styling

## 0.27.0 - (2019-06-10)

---

### New

- [!640](https://gitlab.com/meltano/meltano/merge_requests/640) Google Analytics logo addition for recent tap-google-analytics Extractor addition
- [#671](https://gitlab.com/meltano/meltano/issues/671) Add the `tap-google-analytics` transform to Meltano. It is using the dbt package defined in https://gitlab.com/meltano/dbt-tap-google-analytics
- [#672](https://gitlab.com/meltano/meltano/issues/672) Add the `model-google-analytics` plugin to Meltano. It includes .m5o files for analyzing data fetched from the Google Analytics Reporting API. Repository used: https://gitlab.com/meltano/model-google-analytics
- [#687](https://gitlab.com/meltano/meltano/issues/687) Implemented a killswitch to prevent undefined behaviors when a Meltano project is not compatible with the installed `meltano` version

### Fixes

- [#661](https://gitlab.com/meltano/meltano/issues/661) Fixed empty UI for extractors that lack configuration settings by providing feedback message with actionable next steps
- [#663](https://gitlab.com/meltano/meltano/issues/663) Fixed Airflow error when advancing to Orchestration step after installing and saving a Loader configuration
- [#254](https://gitlab.com/meltano/meltano/issues/254) Fixed `meltano init` not working on terminal with cp1252 encoding
- [#254](https://gitlab.com/meltano/meltano/issues/254) Fixed `meltano add/install` crashing on Windows
- [#664](https://gitlab.com/meltano/meltano/issues/664) Minor CSS fix ensuring Airflow UI height is usable (side-effect of recent reparenting)
- [#679](https://gitlab.com/meltano/meltano/issues/679) Fix an issue with `meltano select` emitting duplicate properties when the property used the `anyOf` type
- [#650](https://gitlab.com/meltano/meltano/issues/650) Add `MELTANO_DISABLE_TRACKING` environment variable to disable all tracking
- [#670](https://gitlab.com/meltano/meltano/issues/670) Update tests to not send tracking events

## 0.26.0 - (2019-06-03)

---

### New

- [#603](https://gitlab.com/meltano/meltano/issues/603) `meltano select` now supports raw JSON Schema as a valid Catalog
- [#537](https://gitlab.com/meltano/meltano/issues/537) Add Extractor for Google Analytics (`tap-google-analytics`) to Meltano. It uses the tap defined in https://gitlab.com/meltano/tap-google-analytics/

### Changes

- [#621](https://gitlab.com/meltano/meltano/issues/621) Added new tutorial for tap-gitlab
- [#657](https://gitlab.com/meltano/meltano/issues/657) Update Analyze page to have single purpose views

### Fixes

- [#645](https://gitlab.com/meltano/meltano/issues/645) Fixed confusion around Loader Settings and Analytics DB Connector Settings
- [#580](https://gitlab.com/meltano/meltano/issues/580) Fixed `project_compiler` so the Analyze page can properly display custom topics
- [#658](https://gitlab.com/meltano/meltano/issues/658) Fixed the Analyze page when no models are present
- [#603](https://gitlab.com/meltano/meltano/issues/603) Fix an issue where `meltano select` would incorrectly report properties as excluded
- [#603](https://gitlab.com/meltano/meltano/issues/603) Fix an issue where `meltano select` incorrectly flatten nested properties
- [#553](https://gitlab.com/meltano/meltano/issues/553) Fix an issue where running `meltano select --list` for the first time would incorrectly report properties

### Break

## 0.25.0 - (2019-05-28)

---

### New

- [#586](https://gitlab.com/meltano/meltano/issues/586) `meltano ui` now automatically start Airflow if installed; Airflow UI available at `Orchestration`.
- [#592](https://gitlab.com/meltano/meltano/issues/592) Added baseline UX feedback via toast for uncaught API response errors with a link to "Submit Bug"
- [#642](https://gitlab.com/meltano/meltano/issues/642) Improved UX during extractor plugin installation so settings can be configured _during_ installation as opposed to waiting for the (typically lengthy) install to complete
- [!647](https://gitlab.com/meltano/meltano/merge_requests/647) Added preloader for occasional lengthy extractor loading and added feedback for lengthy entities loading
- [#645](https://gitlab.com/meltano/meltano/issues/645) Added an Analyze landing page to facilitate future sub-UIs including the Analyze database settings; Added proper Loader Settings UI.

### Fixes

- [#645](https://gitlab.com/meltano/meltano/issues/645) Fixed confusion around Loader Settings and Analyze database settings

## 0.24.0 - (2019-05-06)

---

### New

- [#622](https://gitlab.com/meltano/meltano/issues/622) Added ELT flow UI Routes & Deep Linking to advance user through next steps after each step's save condition vs. requiring them to manually click the next step to advance
- [#598](https://gitlab.com/meltano/meltano/issues/598) Updated color and greyscale use in the context of navigation and interactive elements to better communicate UI hierarchy
- [#607](https://gitlab.com/meltano/meltano/issues/607) Add "All/Default/Custom" button bar UI for improved entities selection UX
- [#32](https://gitlab.com/meltano/meltano-marketing/issues/32) Integrate Algolia Search for docs
- [#590](https://gitlab.com/meltano/meltano/issues/590) Add documentation for deploying Meltano in ECS
- [#628](https://gitlab.com/meltano/meltano/issues/628) Add documentation for tap-mongodb
- [!605](https://gitlab.com/meltano/meltano/merge_requests/605) Added tooltips for areas of UI that are WIP for better communication of a feature's status

### Changes

- [375](https://gitlab.com/meltano/meltano/issues/375) Meltano can now run on any host/port

### Fixes

- [#595](https://gitlab.com/meltano/meltano/issues/595) Fix `meltano invoke` not working properly with `dbt`
- [#606](https://gitlab.com/meltano/meltano/issues/606) Fix `SingerRunner.bookmark_state()` to properly handle and store the state output from Targets as defined in the Singer.io Spec.

## 0.23.0 - (2019-04-29)

---

### New

- [#32](https://gitlab.com/meltano/meltano-marketing/issues/32) Integrate Algolia Search for docs

### Changes

- [#522](https://gitlab.com/meltano/meltano/issues/522) Update Carbon tutorial with new instructions and screenshots

## 0.22.0 - (2019-04-24)

---

### New

- [#477](https://gitlab.com/meltano/meltano/issues/477) Add ability for users to sign up for email newsletters
- [!580](https://gitlab.com/meltano/meltano/merge_requests/580) Add sorting to plugins for improved UX, both UI via extractors/loaders/etc. and `meltano discover all` benefit from sorted results
- [!528](https://gitlab.com/meltano/meltano/issues/528) Add documentation for RBAC alpha feature and environment variables

### Changes

- [#588](https://gitlab.com/meltano/meltano/issues/588) Updated core navigation and depth hierarchy styling to facilitate main user flow and improved information architecture
- [#591](https://gitlab.com/meltano/meltano/issues/591) Revert #484: remove `meltano ui` being run outside a Meltano project.
- [#584](https://gitlab.com/meltano/meltano/issues/584) Initial v1 for enabling user to setup ELT linearly through the UI via a guided sequence of steps

### Fixes

- [#600](https://gitlab.com/meltano/meltano/issues/600) Fix a bug with meltano select when the extractor would output an invalid schema
- [#597](https://gitlab.com/meltano/meltano/issues/597) Automatically open the browser when `meltano ui` is run

## 0.21.0 - (2019-04-23)

---

### New

- [#477](https://gitlab.com/meltano/meltano/issues/477) Add ability for users to sign up for email newsletters

### Changes

- [#591](https://gitlab.com/meltano/meltano/issues/591) Revert #484: remove `meltano ui` being run outside a Meltano project.

## 0.20.0 - (2019-04-15)

---

### New

- Add documentation on custom transformations and models. Link to Tutorial: https://www.meltano.com/tutorials/create-custom-transforms-and-models.html

## 0.19.1 - (2019-04-10)

---

### New

- [#539](https://gitlab.com/meltano/meltano/issues/539) Add Tutorial for "Using Jupyter Notebooks" with Meltano
- [#534](https://gitlab.com/meltano/meltano/issues/534) Add UI entity selection for a given extractor
- [#520](https://gitlab.com/meltano/meltano/issues/520) Add v1 UI for extractor connector settings
- [#486](https://gitlab.com/meltano/meltano/issues/486) Add the `model-gitlab` plugin to Meltano. It includes .m5o files for analyzing data fetched using the Gitlab API. Repository used: https://gitlab.com/meltano/model-gitlab
- [#500](https://gitlab.com/meltano/meltano/issues/500) Add the `model-stripe` plugin to Meltano. It includes .m5o files for analyzing data fetched using the Stripe API. Repository used: https://gitlab.com/meltano/model-stripe
- [#440](https://gitlab.com/meltano/meltano/issues/440) Add the `model-zuora` plugin to Meltano. It includes .m5o files for analyzing data fetched using the Zuora API. Repository used: https://gitlab.com/meltano/model-zuora
- [#541](https://gitlab.com/meltano/meltano/issues/541) Add a 404 page for missing routes on the web app

### Fixes

- [#576](https://gitlab.com/meltano/meltano/issues/576) Fix switching between designs now works
- [#555](https://gitlab.com/meltano/meltano/issues/555) Fix `meltano discover` improperly displaying plugins
- [#530](https://gitlab.com/meltano/meltano/issues/530) Fix query generation for star schemas
- [#575](https://gitlab.com/meltano/meltano/issues/575) Move Airflow configuration to .meltano/run/airflow
- [#571](https://gitlab.com/meltano/meltano/issues/571) Fix various routing and API endpoint issues related to recent `projects` addition

## 0.19.0 - (2019-04-08)

---

### New

- [#513](https://gitlab.com/meltano/meltano/issues/513) Added initial e2e tests for the UI
- [#431](https://gitlab.com/meltano/meltano/issues/431) Add the `tap-zendesk` transform to Meltano. It is using the dbt package defined in https://gitlab.com/meltano/dbt-tap-zendesk
- [484](https://gitlab.com/meltano/meltano/issues/484) Updated `meltano ui` to automatically launch the UI, and projects from the UI (previously only an option in the CLI)
- [#327](https://gitlab.com/meltano/meltano/issues/327) Add `meltano add --custom` switch to enable integration of custom plugins
- [#540](https://gitlab.com/meltano/meltano/issues/540) Add CHANGELOG link in intro section of the docs
- [#431](https://gitlab.com/meltano/meltano/issues/431) Add the `model-zendesk` plugin to Meltano. It includes .m5o files for analyzing data fetched using the Zendesk API. Repository used: https://gitlab.com/meltano/model-zendesk
- [!544](https://gitlab.com/meltano/meltano/merge_requests/544) Add support for extracting data from CSV files by adding [tap-csv](https://gitlab.com/meltano/tap-csv) to Meltano
- [#514](https://gitlab.com/meltano/meltano/issues/514) Add 'airflow' orchestrators plugin to enable scheduling
- Add the `tap-zuora` transform to Meltano. It is using the dbt package defined in https://gitlab.com/meltano/dbt-tap-zuora

### Changes

- [#455](https://gitlab.com/meltano/meltano/issues/455) Add documentation about `target-snowflake`

### Fixes

- [#507](https://gitlab.com/meltano/meltano/issues/507) Ensure design name and table name don't need to match so multiple designs can leverage a single base table
- [#551](https://gitlab.com/meltano/meltano/issues/551) Fix HDA queries generated when an attribute is used both as a column and as an aggregate.
- [#559](https://gitlab.com/meltano/meltano/issues/559) Add support for running custom transforms for taps without default dbt transforms.

## 0.18.0 - (2019-04-02)

---

### New

- [#432](https://gitlab.com/meltano/meltano/issues/432) Add the `tap-zuora` transform to Meltano. It is using the dbt package defined in https://gitlab.com/meltano/dbt-tap-zuora

### Changes

- Remove Snowflake references from advanced tutorial.
- [#2 dbt-tap-zuora](https://gitlab.com/meltano/dbt-tap-zuora/issues/2) Remove custom SFDC related attributes from Zuora Account and Subscription Models
- Update [Contributing - Code Style](https://meltano.com/docs/contributing.html#code-style) documentation to including **pycache** troubleshooting

### Fixes

- [#529](https://gitlab.com/meltano/meltano/issues/529) Resolve "SFDC Tutorial - ELT Fails due to invalid schema.yml" by [#4 dbt-tap-salesforce](https://gitlab.com/meltano/dbt-tap-salesforce/issues/4) removing the schema.yml files from the dbt models for tap-salesforce.
- [#502](https://gitlab.com/meltano/meltano/issues/502) Fix the situation where an m5o has no joins, the design still will work.

## 0.17.0 - (2019-03-25)

---

### New

- [#485](https://gitlab.com/meltano/meltano/issues/485) Added various UI unit tests to the Analyze page
- [#370](https://gitlab.com/meltano/meltano/issues/370) Enabled authorization using role-based access control for Designs and Reports

### Changes

- [#283](https://gitlab.com/meltano/meltano/issues/283) Silence pip's output when there is not error
- [#468](https://gitlab.com/meltano/meltano/issues/468) Added reminder in docs regarding the need for `source venv/bin/activate` in various situations and added minor copy updates

### Fixes

- [#433](https://gitlab.com/meltano/meltano/issues/433) Add the `sandbox` configuration to `tap-zuora`.
- [#501](https://gitlab.com/meltano/meltano/issues/501) Fix `meltano ui` crashing when the OS ran out of file watcher.
- [#510](https://gitlab.com/meltano/meltano/issues/510) Fix an issue when finding the current Meltano project in a multi-threaded environment.
- [#494](https://gitlab.com/meltano/meltano/issues/494) Improved documentation around tutorials and Meltano requirements
- [#492](https://gitlab.com/meltano/meltano/issues/492) A few small contextual additions to help streamline the release process
- [#503](https://gitlab.com/meltano/meltano/issues/503) Fix a frontend sorting issue so the backend can properly generate an up-to-date query

## 0.16.0 - (2019-03-18)

---

### New

- Add support for extracting data from Gitlab through the updated tap-gitlab (https://gitlab.com/meltano/tap-gitlab)
- Add the `tap-gitlab` transform to Meltano. It is using the dbt package defined in https://gitlab.com/meltano/dbt-tap-gitlab
- Add "Copy to Clipboard" functionality to code block snippets in the documentation
- Add the `tap-stripe` transform to Meltano. It is using the dbt package defined in https://gitlab.com/meltano/dbt-tap-stripe
- Add new command `meltano add model [name_of_model]`
- Add models to the available plugins

### Changes

- Various documentation [installation and tutorial improvements](https://gitlab.com/meltano/meltano/issues/467#note_149858308)
- Added troubleshooting button to help users add context to a pre-filled bug issue

### Fixes

- Fix the API database being mislocated
- Replaced the stale Meltano UI example image in the Carbon Emissions tutorial
- 473: Fix the docker image (meltano/meltano) from failing to expose the API

## 0.15.1 - (2019-03-12)

---

### Fixes

- locks down dependencies for issues with sqlalchemy snowflake connector

## 0.15.0 - (2019-03-11)

---

### New

- Add Salesforce Tutorial to the docs
- Add documentation for the permissions command
- Add tracking for the `meltano ui` command

### Fixes

- Updated analytics to properly recognize SPA route changes as pageview changes

## 0.14.0 - (2019-03-04)

---

### New

- Update stages table style in docs
- Add custom transforms and models tutorial to the docs

### Changes

- Add api/v1 to every route
- Update DbtService to always include the my_meltano_project model when transform runs

### Fixes

- Resolved duplicate display issue of Dashboards and Reports on the Files page
- Removed legacy `carbon.dashboard.m5o` (regression from merge)
- Updated dashboards and reports to use UI-friendly name vs slugified name
- Fix minor clipped display issue of right panel on `/settings/database`
- Fix minor display spacing in left panel of Settings
- Fix dashboard page to properly display a previously active dashboard's updated reports
- Fix pre-selected selections for join aggregates when loading a report
- Fix charts to display multiple aggregates (v1)
- Fix 404 errors when refreshing the frontend
- Fix a regression where the Topics would not be shown in the Files page

## 0.13.0 - (2019-02-25)

---

### New

- Add the `tap-salesforce` transform to Meltano. It is using the dbt package defined in https://gitlab.com/meltano/dbt-tap-salesforce
- Add m5o model and tables for tap-salesforce
- Updated the deep-link icon (for Dashboards/Reports on the Files page)

### Changes

- Polished the RBAC view, making it clearer the feature is experimental.
- Rename "Models" to "Topics"
- Use the current connection's schema when generating queries at run time for Postgres Connections.
- Add support for multiple Aggregates over the same attribute when generating HDA queries.

## 0.12.0 - (2019-02-21)

---

### New

- UI cleanup across routes (Analyze focus) and baseline polish to mitigate "that looks off comments"
- Update installation and contributing docs
- Meltano implement role-based access control - [!368](https://gitlab.com/meltano/meltano/merge_requests/368)
- Add version CLI commands for checking current Meltano version
- Add deep linking to dashboards
- Add deep linking to reports

### Fixes

- Fixed a problem when environment variables where used as default values for the CLI - [!390](https://gitlab.com/meltano/meltano/merge_requests/390)
- Fixed dashboards initial load issue due to legacy (and empty) `carbon.dashboard.m5o` file
- New standardized approach for `.m5o` id generation (will need to remove any dashboard.m5o and report.m5o)

## 0.11.0 - (2019-02-19)

---

### New

- Update installation and contributing docs
- Add support for generating Hyper Dimensional Aggregates (HDA)
- Add internal Meltano classes for representing and managing Designs, Table, Column, Aggregate, Definitions, and Query definitions

### Changes

- Move core functionality out of `api/controllers` to `/core/m5o` (for m5o and m5oc management) and `/core/sql` (for anything related to sql generation)

### Fixes

- Fixed a problem when environment variables where used as default values for the CLI - [!390](https://gitlab.com/meltano/meltano/merge_requests/390)

## 0.10.0 - (2019-02-12)

---

### New

- Add gunicorn support for Meltano UI as a WSGI application - [!377](https://gitlab.com/meltano/meltano/merge_requests/377)
- Meltano will now generate the minimal joins when building SQL queries - [!382](https://gitlab.com/meltano/meltano/merge_requests/382)

### Changes

- Add analytics to authentication page
- Meltano will now use SQLite for the job log. See https://meltano.com/docs/architecture.html#job-logging for more details.
- Removed manual `source .env` step in favor of it running automatically

### Fixes

- Meltano will correctly source the `.env`
- fixed charts to render as previously they were blank
- Fixed Analyze button groupd CSS to align as a single row

### Breaks

- Meltano will now use SQLite for the job log. See https://meltano.com/docs/architecture.html#job-logging for more details.
- URL routing updates ('/model' to '/files', removed currently unused '/extract', '/load', '/transform' and '/project/new')

## 0.9.0 - (2019-02-05)

---

### New

- add ability to save reports
- add ability to update an active report during analysis
- add ability to load reports
- add dashboards page and related add/remove report functionality

### Changes

- Generate default `Meltano UI` connection for the `meltano.db` SQLite DB when a new project is created with `meltano init`
- updated main navigation to Files, Analysis, and Dashboards
- Update the `meltano permissions grant` command to fetch the existing permissions from the Snowflake server and only return sql commands for permissions not already assigned
- Add `--diff` option to the `meltano permissions grant` command to get a full diff with the permissions already assigned and new ones that must be assigned

### Fixes

- Entry model definition correctly defines `region_id`.
- Updated the Fundamentals documentation section regarding reports
- Fixed Files page for empty state of Dashboards and Reports
- Fixed Analyze page's left column to accurately preselect columns and aggregates after loading a report

## 0.8.0 - (2019-01-29)

---

### New

- Add tracking of anonymous `meltano cli` usage stats to Meltano's Google Analytics Account
- Add `project_config.yml` to all meltano projects to store concent for anonymous usage tracking and the project's UUID

### Changes

- Add `--no_usage_stats` option to `meltano init <project_name>` to allow users to opt-out from anonymous usage stats tracking
- Bundled Meltano models are now SQLite compatible.

## 0.7.0 - (2019-01-22)

---

### New

- Added basic authentication support for meltano ui.
- Meltano will now automatically source the .env
- Updated docs with `.m5o` authoring requirements and examples
- add support for timeframes in tables
- add basic analytics to understand usage
- add disabled UI for the lack of timeframes support in sqlite
- update Results vs. SQL UI focus based on a results response or query update respectively

### Changes

- Meltano will now discover components based on `https://meltano.com/discovery.yml`
- sample designs are now packaged with meltano

### Fixes

- Updated mobile menu to work as expected
- Updated tutorial docs with improved CLI commands and fixed the host setting to `localhost`

## 0.6.1 - (2019-01-15)

---

## 0.6.0 - (2019-01-15)

---

### New

- add new command `meltano add transform [name_of_dbt_transformation]`
- add transforms to the available plugins

### Changes

- Auto install missing plugins when `meltano elt` runs
- Terminology updates for simpler understanding

### Fixes

- Edit links on the bottom of doc pages are working now

### Breaks

- Updated docs tutorial bullet regarding inaccurate "Validate" button

## 0.5.0 - (2019-01-09)

---

### New

- ensure `meltano init <project-name>` runs on windows
- settings ui now provides sqlite-specific controls for sqlite dialect
- add `target-sqlite` to available loaders for meltano projects
- add new command `meltano add transformer [name_of_plugin]`
- add transformers (dbt) to the available plugins

### Changes

- extractors and loaders are arguments in the elt command instead of options
- `meltano www` is now `meltano ui`
- remove dbt installation from `meltano init`
- move everything dbt related under `transform/`
- update `meltano elt` to not run transforms by default
- update `meltano elt` to auto generate the job_id (job_id has been converted to an optional argument)

### Fixes

- left joins now work correctly in analyze.
- fixed broken sql toggles in analyze view
- fixed sql output based on sql toggles in analyze view

## 0.4.0 - (2019-01-03)

---

### New

- add Using Superset with Meltano documentation

## 0.3.3 - (2018-12-21)

---

## 0.3.2 - (2018-12-21)

---

## 0.3.1 - (2018-12-21)

---

### Changes

- add default models for 'tap-carbon-intensity'.
- Meltano Analyze is now part of the package.
- removes database dependency from Meltano Analyze and uses .ma files
- update the error message when using Meltano from outside a project - [!238](https://gitlab.com/meltano/meltano/merge_requests/238)

## 0.3.0 - (2018-12-18)

---

### New

- updated Settings view so each database connection can be independently disconnected
- add `meltano select` to manage what is extracted by a tap.

### Changes

- documentation site will utilize a new static site generation tool called VuePress

- meltano.com will be deployed from the meltano repo

### Fixes

- model dropdown now updates when updating database (no longer requires page refresh)
- prevent model duplication that previously occurred after subsequent "Update Database" clicks

## 0.2.2 - (2018-12-11)

---

### Changes

- documentation site will utilize a new static site generation tool called VuePress
- first iteration of joins (working on a small scale)

## 0.2.1 - (2018-12-06)

---

### Fixes

- resolve version conflict for `idna==2.7`
- fix the `discover` command in the docker images
- fix the `add` command in the docker images
- fix module not found for meltano.core.permissions.utils

## 0.2.0 - (2018-12-04)

---

### New

- add `meltano permissions grant` command for generating permission queries for Postgres and Snowflake - [!90](https://gitlab.com/meltano/meltano/merge_requests/90)
- add 'tap-stripe' to the discovery

### Changes

- demo with [carbon intensity](https://gitlab.com/meltano/tap-carbon-intensity), no API keys needed
- .ma file extension WIP as alternative to lkml

### Fixes

- fix order in Meltano Analyze

## 0.1.4 - (2018-11-27)

### Fixes

- add default values for the 'www' command - [!185](https://gitlab.com/meltano/meltano/merge_requests/185)
- add CHANGELOG.md
- fix a problem with autodiscovery on taps - [!180](https://gitlab.com/meltano/meltano/merge_requests/180)

### Changes

- move the 'api' extra package into the default package
- add 'tap-fastly' to the discovery

---

## 0.1.3

### Changes

- remove `setuptools>=40` dependency
- `meltano` CLI is now in the `meltano` package

## 0.1.2

### Fixes

- target output state is now saved asynchronously

## 0.1.1

### Changes

- initial release<|MERGE_RESOLUTION|>--- conflicted
+++ resolved
@@ -18,11 +18,8 @@
 
 - [#1434](https://gitlab.com/meltano/meltano/issues/1434) Fix Analyze CTAs to only enable if at least one related pipeline has succeeded
 
-<<<<<<< HEAD
-=======
 ### Breaks
 
->>>>>>> b6ac714b
 ## 1.12.2 - (2019-12-20)
 
 ---
