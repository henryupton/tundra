--- conflicted
+++ resolved
@@ -17,7 +17,6 @@
 
 ### Breaks
 
-<<<<<<< HEAD
 
 ## 1.10.1 - (2019-12-05)
 
@@ -33,8 +32,6 @@
 - [#1373](https://gitlab.com/meltano/meltano/issues/1373) Fix formatting on custom containers in MeltanoData guide
 
 
-=======
->>>>>>> 417ba644
 ## 1.10.0 - (2019-12-04)
 
 ---
