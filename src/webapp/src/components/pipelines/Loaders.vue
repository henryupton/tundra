--- conflicted
+++ resolved
@@ -10,16 +10,9 @@
     ConnectorLogo,
     SpeedRunIcon
   },
-<<<<<<< HEAD
-=======
   data: () => ({
     speedRunLoader: 'target-sqlite'
   }),
-  created() {
-    this.$store.dispatch('plugins/getAllPlugins')
-    this.$store.dispatch('plugins/getInstalledPlugins')
-  },
->>>>>>> 373e7a92
   computed: {
     ...mapGetters('plugins', ['getIsPluginInstalled', 'getIsInstallingPlugin']),
     ...mapState('plugins', ['plugins']),
@@ -76,14 +69,9 @@
 
     <div class="tile is-ancestor is-flex is-flex-wrap">
       <div
-<<<<<<< HEAD
-        v-for="(loader, index) in plugins.loaders"
-=======
+        v-for="(loader, index) in sortedLoaders"
+        :key="`${loader}-${index}`"
         class="tile is-parent is-3 is-relative"
-        v-for="(loader, index) in sortedLoaders"
->>>>>>> 373e7a92
-        :key="`${loader}-${index}`"
-        class="tile is-parent is-3"
       >
         <div class="tile level is-child box">
           <SpeedRunIcon v-if="loader === speedRunLoader" />
