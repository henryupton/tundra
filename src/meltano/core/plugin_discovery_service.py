import os
import io
import yaml
import requests
import logging
import shutil
from copy import deepcopy
from typing import Dict, Iterator, Optional
from itertools import groupby, chain

import meltano.core.bundle as bundle
from .behavior.versioned import Versioned, IncompatibleVersionError
from .behavior.canonical import Canonical
from .config_service import ConfigService
from .plugin import Plugin, PluginInstall, PluginType, PluginRef
from .plugin.factory import plugin_factory


class PluginNotFoundError(Exception):
    pass


class DiscoveryInvalidError(Exception):
    """Occurs when the discovery.yml fails to be parsed."""

    pass


class DiscoveryUnavailableError(Exception):
    """Occurs when the discovery.yml cannot be found or downloaded."""

    pass


MELTANO_DISCOVERY_URL = "https://www.meltano.com/discovery.yml"
VERSION = 4


class DiscoveryFile(Canonical):
    def __init__(self, **attrs):
        version = int(attrs.pop("version", 1))

        super().__init__(version=version)

        for plugin_type, plugin_defs in attrs.items():
            self[plugin_type] = []

            for plugin_def in plugin_defs:
                plugin = Plugin(
                    plugin_type,
                    plugin_def.pop("name"),
                    plugin_def.pop("namespace"),
                    **plugin_def,
                )
                self[plugin_type].append(plugin)


class PluginDiscoveryService(Versioned):
<<<<<<< HEAD
    __version__ = VERSION
=======
    __version__ = 5
>>>>>>> f0311976

    def __init__(
        self,
        project,
        config_service: ConfigService = None,
        discovery: Optional[Dict] = None,
    ):
        self.project = project
        self.config_service = config_service or ConfigService(project)
        self._discovery = DiscoveryFile.parse(discovery)

    @property
    def backend_version(self):
        return int(self._discovery.version)

    @property
    def discovery(self):
        """
        Return first compatible discovery manifest from these locations:

        - project local `discovery.yml`
        - http://meltano.com/discovery.yml
        - .meltano/cache/discovery.yml
        - meltano.core.bundle
        """
        if self._discovery:
            return self._discovery

        try:
            local_discovery = self.project.root.joinpath("discovery.yml")

            if local_discovery.is_file():
                with local_discovery.open() as local:
                    self._discovery = self.load_discovery(local)
            else:
                return self.fetch_discovery()

            self.ensure_compatible()

            return self._discovery
        except (yaml.YAMLError, FileNotFoundError) as e:
            raise DiscoveryInvalidError("discovery.yml is not well formed.") from e
        except IncompatibleVersionError as e:
            logging.fatal(
                "This version of Meltano cannot parse the plugins manifest, please update Meltano."
            )
            self._discovery = None
            raise

    def fetch_discovery(self):
        try:
            response = requests.get(MELTANO_DISCOVERY_URL)
            response.raise_for_status()
            self._discovery = self.load_discovery(io.StringIO(response.text))
            self.ensure_compatible()

            with self.cached_discovery_file.open("w") as discovery_cache:
                discovery_cache.write(response.text)
            logging.debug(f"Discovery cache updated at {self.cached_discovery_file}")
        except (
            requests.exceptions.ConnectionError,
            requests.exceptions.HTTPError,
            yaml.YAMLError,
        ) as e:
            # let's try loading the cache instead
            self._discovery = self.cached_discovery
        except IncompatibleVersionError as e:
            # let's default to the local cache
            if e.backend_version > e.version:
                logging.warning("You must update Meltano to get new plugins updates.")
            self._discovery = self.cached_discovery

        if not self._discovery:
            raise DiscoveryInvalidError("Cannot parse discovery.yml.")

        return self._discovery

    @property
    def cached_discovery(self) -> DiscoveryFile:
        try:
            with self.cached_discovery_file.open() as discovery_cache:
                return self.load_discovery(discovery_cache)
        except (yaml.YAMLError, FileNotFoundError):
            logging.debug(
                f"Discovery cache corrupted or missing, falling back on the bundled discovery."
            )
            shutil.copy(bundle.find("discovery.yml"), self.cached_discovery_file)

            # load it back
            with self.cached_discovery_file.open() as discovery_cache:
                return self.load_discovery(discovery_cache)

    @property
    def cached_discovery_file(self):
        return self.project.meltano_dir("cache", "discovery.yml")

    def load_discovery(self, discovery_file) -> DiscoveryFile:
        return DiscoveryFile.parse(yaml.load(discovery_file))

    def plugins(self) -> Iterator[Plugin]:
        discovery_plugins = (
            plugin
            for plugin_type in PluginType
            for plugin in self.discovery[plugin_type]
        )

        yield from self.custom_plugins()
        yield from discovery_plugins

    def custom_plugins(self) -> Iterator[Plugin]:
        # some plugins in the Meltano file might be custom, thus they
        # serve both as `PluginInstall` and `Plugin`
        custom_plugins = (
            Plugin(custom_plugin.type, custom_plugin.name, **custom_plugin._extras)
            for custom_plugin in self.config_service.plugins()
            if custom_plugin.is_custom()
        )

        yield from custom_plugins

    def find_plugin(self, plugin_type: PluginType, plugin_name: str):
        name, _ = PluginRef.parse_name(plugin_name)
        try:
            return next(
                plugin
                for plugin in self.plugins()
                if (plugin.type == plugin_type and plugin.name == name)
            )
        except StopIteration:
            raise PluginNotFoundError(name)

    def discover(self, plugin_type: PluginType = None):
        """Return a pretty printed list of available plugins."""
        enabled_plugin_types = (plugin_type,) if plugin_type else iter(PluginType)

        return {
            plugin_type: [p.name for p in plugins]
            for plugin_type, plugins in groupby(self.plugins(), lambda p: p.type)
            if plugin_type in enabled_plugin_types
        }

    def list_discovery(self, discovery):
        return "\n".join(
            plugin.name for plugin in self.plugins() if plugin.type == discovery
        )<|MERGE_RESOLUTION|>--- conflicted
+++ resolved
@@ -33,7 +33,7 @@
 
 
 MELTANO_DISCOVERY_URL = "https://www.meltano.com/discovery.yml"
-VERSION = 4
+VERSION = 5
 
 
 class DiscoveryFile(Canonical):
@@ -56,11 +56,7 @@
 
 
 class PluginDiscoveryService(Versioned):
-<<<<<<< HEAD
     __version__ = VERSION
-=======
-    __version__ = 5
->>>>>>> f0311976
 
     def __init__(
         self,
