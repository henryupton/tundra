import fasteners
import logging
import os
import sys
import threading
import yaml
from copy import deepcopy
from contextlib import contextmanager
from dotenv import load_dotenv
from functools import wraps
from pathlib import Path
from typing import Union, Dict
from atomicwrites import atomic_write

from .error import Error
from .behavior.versioned import Versioned
from .utils import makedirs, slugify
from .meltano_file import MeltanoFile


class ProjectNotFound(Error):
    def __init__(self):
        super().__init__(
            f"Cannot find `{os.getcwd()}/meltano.yml`. Are you in a meltano project?"
        )


class Project(Versioned):
    """
    Represent the current Meltano project from a file-system
    perspective.
    """

    __version__ = 1
    _activate_lock = threading.Lock()
    _find_lock = threading.Lock()
    _meltano_rw_lock = fasteners.ReaderWriterLock()
    _default = None

    def __init__(self, root: Union[Path, str] = None):
        self.root = Path(root or os.getcwd()).resolve()
        self._meltano_ip_lock = fasteners.InterProcessLock(
            self.run_dir("meltano.yml.lock")
        )

    @classmethod
    @fasteners.locked(lock="_activate_lock")
    def activate(cls, project: "Project"):
        project.ensure_compatible()

        # helpful to refer to the current absolute project path
        os.environ["MELTANO_PROJECT_ROOT"] = str(project.root)

        # create a symlink to our current binary
        try:
            executable = Path(os.path.dirname(sys.executable), "meltano")
            if executable.is_file():
                project.run_dir().joinpath("bin").symlink_to(executable)
        except FileExistsError:
            pass

        load_dotenv(dotenv_path=project.root.joinpath(".env"))
        logging.debug(f"Activated project at {project.root}")

        # set the default project
        cls._default = project

    @property
    def backend_version(self):
        return self.meltano.version

    @classmethod
    @fasteners.locked(lock="_find_lock")
    def find(cls, from_dir: Union[Path, str] = None, activate=True):
        if cls._default:
            return cls._default

        project = Project(from_dir)

        if not project.meltanofile.exists():
            raise ProjectNotFound()

        # if we activate a project using `find()`, it should
        # be set as the default project for future `find()`
        if activate:
            cls.activate(project)

        return project

    @property
    def meltano(self) -> Dict:
        """Return a copy of the current meltano config"""
<<<<<<< HEAD
        with self._meltano_rw_lock.read_lock():
            return self._load_meltano()

    def _load_meltano(self):
        with self.meltanofile.open() as meltanofile:
            return MeltanoFile(**yaml.load(meltanofile, Loader=yaml.SafeLoader))
=======
        # fmt: off
        with self._meltano_rw_lock.read_lock(), \
             self.meltanofile.open() as meltanofile:
            return yaml.safe_load(meltanofile)
        # fmt: on
>>>>>>> 0a964900

    @contextmanager
    def meltano_update(self):
        """
        Yield the current meltano configuration and update the meltanofile
        if the context ends gracefully.
        """
        # fmt: off
        with self._meltano_rw_lock.write_lock(), \
            self._meltano_ip_lock:

            with self.meltanofile.open() as meltanofile:
                # read the latest version
                meltano_update = yaml.safe_load(meltanofile)

            yield meltano_update

            try:
                with atomic_write(self.meltanofile, overwrite=True) as meltanofile:
                    # update if everything is fine
                    yaml.dump(meltano_update, meltanofile, default_flow_style=False)
            except Exception as err:
                logging.critical(f"Could not update meltano.yml: {err}")
                raise
        # fmt: on

    def root_dir(self, *joinpaths):
        return self.root.joinpath(*joinpaths)

    @property
    def meltanofile(self):
        return self.root.joinpath("meltano.yml")

    @makedirs
    def meltano_dir(self, *joinpaths):
        return self.root.joinpath(".meltano", *joinpaths)

    @makedirs
    def analyze_dir(self, *joinpaths):
        return self.root_dir("analyze", *joinpaths)

    @makedirs
    def venvs_dir(self, *prefixes):
        return self.meltano_dir(*prefixes, "venv")

    @makedirs
    def run_dir(self, *joinpaths):
        return self.meltano_dir("run", *joinpaths)

    @makedirs
    def job_dir(self, job_id, *joinpaths):
        return self.run_dir("elt", slugify(job_id), *joinpaths)

    @makedirs
    def model_dir(self, *joinpaths):
        return self.meltano_dir("models", *joinpaths)

    @makedirs
    def plugin_dir(self, plugin: "PluginRef", *joinpaths):
        return self.meltano_dir(plugin.type, plugin.name, *joinpaths)

    def __eq__(self, other):
        return self.root == other.root

    def __hash__(self):
        return self.root.__hash__()<|MERGE_RESOLUTION|>--- conflicted
+++ resolved
@@ -90,20 +90,11 @@
     @property
     def meltano(self) -> Dict:
         """Return a copy of the current meltano config"""
-<<<<<<< HEAD
-        with self._meltano_rw_lock.read_lock():
-            return self._load_meltano()
-
-    def _load_meltano(self):
-        with self.meltanofile.open() as meltanofile:
-            return MeltanoFile(**yaml.load(meltanofile, Loader=yaml.SafeLoader))
-=======
         # fmt: off
         with self._meltano_rw_lock.read_lock(), \
              self.meltanofile.open() as meltanofile:
-            return yaml.safe_load(meltanofile)
+            return MeltanoFile.parse(yaml.safe_load(meltanofile))
         # fmt: on
->>>>>>> 0a964900
 
     @contextmanager
     def meltano_update(self):
@@ -117,7 +108,7 @@
 
             with self.meltanofile.open() as meltanofile:
                 # read the latest version
-                meltano_update = yaml.safe_load(meltanofile)
+                meltano_update = MeltanoFile.parse(yaml.safe_load(meltanofile))
 
             yield meltano_update
 
