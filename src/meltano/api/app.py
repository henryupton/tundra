import datetime
import logging
import logging.handlers
import os
<<<<<<< HEAD

from flask import Flask, request, render_template, g
from flask import jsonify
from flask_sqlalchemy import SQLAlchemy
from flask_security import login_required
=======
import atexit
from flask import Flask, request, g
>>>>>>> 093c3e4a
from flask_login import current_user
from flask_cors import CORS
from importlib import reload
from urllib.parse import urlsplit

from meltano.core.project import Project
from meltano.core.plugin.error import PluginMissingError
from meltano.core.plugin.settings_service import (
    PluginSettingsService,
    PluginSettingMissingError,
)
from meltano.core.config_service import ConfigService
from meltano.core.compiler.project_compiler import ProjectCompiler
from .workers import MeltanoBackgroundCompiler, UIAvailableWorker, AirflowWorker
from . import config as default_config


logger = logging.getLogger(__name__)


def create_app(config={}):
    project = Project.find()

    app = Flask(__name__)
    app.config.from_object(reload(default_config))
    app.config.update(**config)

    if not app.config["SQLALCHEMY_DATABASE_URI"]:
        app.config[
            "SQLALCHEMY_DATABASE_URI"
        ] = f"sqlite:///{project.root.joinpath('meltano.db')}"

    # Initial compilation
    compiler = ProjectCompiler(project)
    try:
        compiler.compile()
    except Exception as e:
        pass

    # Logging
    file_handler = logging.handlers.RotatingFileHandler(
        str(project.run_dir("meltano-ui.log")), backupCount=3
    )
    stdout_handler = logging.StreamHandler()

    logger.setLevel(logging.DEBUG)
    logger.addHandler(file_handler)
    logger.addHandler(stdout_handler)

    now = str(datetime.datetime.utcnow().strftime("%b %d %Y %I:%M:%S:%f"))
    logger.warning(f"Meltano UI started at: {now}")

    # Extensions
    security_options = {}

    from .models import db
    from .mail import mail
    from .executor import setup_executor
    from .security import security, users, setup_security
    from .security.oauth import setup_oauth
    from .json import setup_json

    db.init_app(app)
    mail.init_app(app)
    setup_executor(app, project)
    setup_security(app, project)
    setup_oauth(app)
    setup_json(app)
    CORS(app, origins="*")

    from .controllers.root import root
    from .controllers.dashboards import dashboardsBP
    from .controllers.reports import reportsBP
    from .controllers.repos import reposBP
    from .controllers.settings import settingsBP
    from .controllers.sql import sqlBP
    from .controllers.orchestrations import orchestrationsBP
    from .controllers.plugins import pluginsBP

    app.register_blueprint(root)
    app.register_blueprint(dashboardsBP)
    app.register_blueprint(reportsBP)
    app.register_blueprint(reposBP)
    app.register_blueprint(settingsBP)
    app.register_blueprint(sqlBP)
    app.register_blueprint(orchestrationsBP)
    app.register_blueprint(pluginsBP)

    if app.config["PROFILE"]:
        from .profiler import init

        init(app)

    @app.before_request
    def setup_js_context():
        appUrl = urlsplit(request.host_url)
        g.jsContext = {"appUrl": appUrl.geturl()[:-1]}

        try:
            airflow = ConfigService(project).find_plugin("airflow")
            settings = PluginSettingsService(db.session, project)
            airflow_port, _ = settings.get_value(airflow, "webserver.web_server_port")
            g.jsContext["airflowUrl"] = appUrl._replace(
                netloc=f"{appUrl.hostname}:{airflow_port}"
            ).geturl()[:-1]
        except (PluginMissingError, PluginSettingMissingError):
            pass

    @app.after_request
    def after_request(res):
        request_message = f"[{request.url}]"

        if request.method != "OPTIONS":
            request_message += f" as {current_user}"

        logger.info(request_message)
        return res

    return app


def start(project, **kwargs):
    """Start Meltano UI as a single-threaded web server."""

    app_config = kwargs.pop("app_config", {})
    app = create_app(app_config)
    from .security.identity import create_dev_user

    with app.app_context():
        # TODO: alembic migration
        create_dev_user()

    # ensure we only start the workers on the via the main thread
    # this will make sure we don't start everything twice
    # when code reload is enabled
    if not app.debug or os.environ.get("WERKZEUG_RUN_MAIN") == "true":
        cleanup = start_workers(app, project)
        atexit.register(cleanup)

    app.run(**kwargs)


def start_workers(app, project):
    workers = []
    try:
        if not app.config["AIRFLOW_DISABLED"]:
            workers.append(AirflowWorker(project))
    except:
        logger.info("Airflow is not installed.")

    workers.append(MeltanoBackgroundCompiler(project))
    workers.append(
        UIAvailableWorker("http://localhost:5000", open_browser=not app.debug)
    )

    def stop_all():
        logger.info("Stopping all background workers...")
        for worker in workers:
            worker.stop()

    # start all workers
    for worker in workers:
        worker.start()

    return stop_all<|MERGE_RESOLUTION|>--- conflicted
+++ resolved
@@ -2,16 +2,8 @@
 import logging
 import logging.handlers
 import os
-<<<<<<< HEAD
-
-from flask import Flask, request, render_template, g
-from flask import jsonify
-from flask_sqlalchemy import SQLAlchemy
-from flask_security import login_required
-=======
 import atexit
 from flask import Flask, request, g
->>>>>>> 093c3e4a
 from flask_login import current_user
 from flask_cors import CORS
 from importlib import reload
